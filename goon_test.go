/*
 * Copyright (c) 2013 Matt Jibson <matt.jibson@gmail.com>
 *
 * Permission to use, copy, modify, and distribute this software for any
 * purpose with or without fee is hereby granted, provided that the above
 * copyright notice and this permission notice appear in all copies.
 *
 * THE SOFTWARE IS PROVIDED "AS IS" AND THE AUTHOR DISCLAIMS ALL WARRANTIES
 * WITH REGARD TO THIS SOFTWARE INCLUDING ALL IMPLIED WARRANTIES OF
 * MERCHANTABILITY AND FITNESS. IN NO EVENT SHALL THE AUTHOR BE LIABLE FOR
 * ANY SPECIAL, DIRECT, INDIRECT, OR CONSEQUENTIAL DAMAGES OR ANY DAMAGES
 * WHATSOEVER RESULTING FROM LOSS OF USE, DATA OR PROFITS, WHETHER IN AN
 * ACTION OF CONTRACT, NEGLIGENCE OR OTHER TORTIOUS ACTION, ARISING OUT OF
 * OR IN CONNECTION WITH THE USE OR PERFORMANCE OF THIS SOFTWARE.
 */

package goon

import (
	"errors"
	"fmt"
	"reflect"
	"sync"
	"testing"
	"time"

	"github.com/golang/protobuf/proto"
	"golang.org/x/net/context"
	"google.golang.org/appengine"
	"google.golang.org/appengine/aetest"
	"google.golang.org/appengine/datastore"
	"google.golang.org/appengine/memcache"
)

// *[]S, *[]*S, *[]I, []S, []*S, []I
const (
	ivTypePtrToSliceOfStructs = iota
	ivTypePtrToSliceOfPtrsToStruct
	ivTypePtrToSliceOfInterfaces
	ivTypeSliceOfStructs
	ivTypeSliceOfPtrsToStruct
	ivTypeSliceOfInterfaces
	ivTypeTotal
)

const (
	ivModeDatastore = iota
	ivModeMemcache
	ivModeMemcacheAndDatastore
	ivModeLocalcache
	ivModeLocalcacheAndMemcache
	ivModeLocalcacheAndDatastore
	ivModeLocalcacheAndMemcacheAndDatastore
	ivModeTotal
)

// Have a bunch of different supported types to detect any wild errors
// https://developers.google.com/appengine/docs/go/datastore/reference
type ivItem struct {
	Id          int64        `datastore:"-" goon:"id"`
	Int         int          `datastore:"int,noindex"`
	Int8        int8         `datastore:"int8,noindex"`
	Int16       int16        `datastore:"int16,noindex"`
	Int32       int32        `datastore:"int32,noindex"`
	Int64       int64        `datastore:"int64,noindex"`
	Float32     float32      `datastore:"float32,noindex"`
	Float64     float64      `datastore:"float64,noindex"`
	Bool        bool         `datastore:"bool,noindex"`
	String      string       `datastore:"string,noindex"`
	CustomTypes ivItemCustom `datastore:"custom,noindex"`
	SliceTypes  ivItemSlice  `datastore:"slice,noindex"`
	ByteSlice   []byte       `datastore:"byte_slice,noindex"`
	BSSlice     [][]byte     `datastore:"bs_slice,noindex"`
	Time        time.Time    `datastore:"time,noindex"`
	TimeSlice   []time.Time  `datastore:"time_slice,noindex"`
	NoIndex     int          `datastore:",noindex"`
	Casual      string
	Ζεύς        string
	Key         *datastore.Key
	ChildKey    *datastore.Key
	ZeroKey     *datastore.Key
	KeySlice    []*datastore.Key
	KeySliceNil []*datastore.Key
	BlobKey     appengine.BlobKey
	BKSlice     []appengine.BlobKey
	Sub         ivItemSub
	Subs        []ivItemSubs
	ZZZV        []ivZZZV
}

type ivItemInt int
type ivItemInt8 int8
type ivItemInt16 int16
type ivItemInt32 int32
type ivItemInt64 int64
type ivItemFloat32 float32
type ivItemFloat64 float64
type ivItemBool bool
type ivItemString string

type ivItemDeepInt ivItemInt

type ivItemCustom struct {
	Int     ivItemInt
	Int8    ivItemInt8
	Int16   ivItemInt16
	Int32   ivItemInt32
	Int64   ivItemInt64
	Float32 ivItemFloat32
	Float64 ivItemFloat64
	Bool    ivItemBool
	String  ivItemString
	DeepInt ivItemDeepInt
}

type ivItemSlice struct {
	Int      []int
	Int8     []int8
	Int16    []int16
	Int32    []int32
	Int64    []int64
	Float32  []float32
	Float64  []float64
	Bool     []bool
	String   []string
	IntC     []ivItemInt
	Int8C    []ivItemInt8
	Int16C   []ivItemInt16
	Int32C   []ivItemInt32
	Int64C   []ivItemInt64
	Float32C []ivItemFloat32
	Float64C []ivItemFloat64
	BoolC    []ivItemBool
	StringC  []ivItemString
	DeepInt  []ivItemDeepInt
}

type ivItemSub struct {
	Data string `datastore:"data,noindex"`
	Ints []int  `datastore:"ints,noindex"`
}

type ivItemSubs struct {
	Data  string `datastore:"data,noindex"`
	Extra string `datastore:",noindex"`
}

type ivZZZV struct {
	Key  *datastore.Key `datastore:"key,noindex"`
	Data string         `datastore:"data,noindex"`
}

func (ivi *ivItem) ForInterface() {}

type ivItemI interface {
	ForInterface()
}

var ivItems []ivItem

func initializeIvItems(c context.Context) {
	// We force UTC, because the datastore API will always return UTC
	t1 := time.Now().UTC().Truncate(time.Microsecond)
	t2 := t1.Add(time.Second * 1)
	t3 := t1.Add(time.Second * 2)

	ivItems = []ivItem{
		{Id: 1, Int: 123, Int8: 77, Int16: 13001, Int32: 1234567890, Int64: 123456789012345,
			Float32: (float32(10) / float32(3)), Float64: (float64(10000000) / float64(9998)),
			Bool: true, String: "one",
			CustomTypes: ivItemCustom{Int: 123, Int8: 77, Int16: 13001, Int32: 1234567890, Int64: 123456789012345,
				Float32: ivItemFloat32(float32(10) / float32(3)), Float64: ivItemFloat64(float64(10000000) / float64(9998)),
				Bool: true, String: "one", DeepInt: 1},
			SliceTypes: ivItemSlice{Int: []int{1, 2}, Int8: []int8{1, 2}, Int16: []int16{1, 2}, Int32: []int32{1, 2}, Int64: []int64{1, 2},
				Float32: []float32{1.0, 2.0}, Float64: []float64{1.0, 2.0}, Bool: []bool{true, false}, String: []string{"one", "two"},
				IntC: []ivItemInt{1, 2}, Int8C: []ivItemInt8{1, 2}, Int16C: []ivItemInt16{1, 2}, Int32C: []ivItemInt32{1, 2}, Int64C: []ivItemInt64{1, 2},
				Float32C: []ivItemFloat32{1.0, 2.0}, Float64C: []ivItemFloat64{1.0, 2.0},
				BoolC: []ivItemBool{true, false}, StringC: []ivItemString{"one", "two"}, DeepInt: []ivItemDeepInt{1, 2}},
			ByteSlice: []byte{0xDE, 0xAD}, BSSlice: [][]byte{{0x01, 0x02}, {0x03, 0x04}},
			Time: t1, TimeSlice: []time.Time{t1, t2, t3}, NoIndex: 1,
			Casual: "clothes", Ζεύς: "Zeus",
			Key:         datastore.NewKey(c, "Fruit", "Apple", 0, nil),
			ChildKey:    datastore.NewKey(c, "Person", "Jane", 0, datastore.NewKey(c, "Person", "John", 0, datastore.NewKey(c, "Person", "Jack", 0, nil))),
			KeySlice:    []*datastore.Key{datastore.NewKey(c, "Key", "", 1, nil), datastore.NewKey(c, "Key", "", 2, nil), datastore.NewKey(c, "Key", "", 3, nil)},
			KeySliceNil: []*datastore.Key{datastore.NewKey(c, "Number", "", 1, nil), nil, datastore.NewKey(c, "Number", "", 2, nil)},
			BlobKey:     "fake #1", BKSlice: []appengine.BlobKey{"fake #1.1", "fake #1.2"},
			Sub: ivItemSub{Data: "yay #1", Ints: []int{1, 2, 3}},
			Subs: []ivItemSubs{
				{Data: "sub #1.1", Extra: "xtra #1.1"},
				{Data: "sub #1.2", Extra: "xtra #1.2"},
				{Data: "sub #1.3", Extra: "xtra #1.3"}},
			ZZZV: []ivZZZV{{Data: "None"}, {Key: datastore.NewKey(c, "Fruit", "Banana", 0, nil)}}},
		{Id: 2, Int: 124, Int8: 78, Int16: 13002, Int32: 1234567891, Int64: 123456789012346,
			Float32: (float32(10) / float32(3)), Float64: (float64(10000000) / float64(9998)),
			Bool: true, String: "two",
			CustomTypes: ivItemCustom{Int: 124, Int8: 78, Int16: 13002, Int32: 1234567891, Int64: 123456789012346,
				Float32: ivItemFloat32(float32(10) / float32(3)), Float64: ivItemFloat64(float64(10000000) / float64(9998)),
				Bool: true, String: "two", DeepInt: 2},
			SliceTypes: ivItemSlice{Int: []int{1, 2}, Int8: []int8{1, 2}, Int16: []int16{1, 2}, Int32: []int32{1, 2}, Int64: []int64{1, 2},
				Float32: []float32{1.0, 2.0}, Float64: []float64{1.0, 2.0}, Bool: []bool{true, false}, String: []string{"one", "two"},
				IntC: []ivItemInt{1, 2}, Int8C: []ivItemInt8{1, 2}, Int16C: []ivItemInt16{1, 2}, Int32C: []ivItemInt32{1, 2}, Int64C: []ivItemInt64{1, 2},
				Float32C: []ivItemFloat32{1.0, 2.0}, Float64C: []ivItemFloat64{1.0, 2.0},
				BoolC: []ivItemBool{true, false}, StringC: []ivItemString{"one", "two"}, DeepInt: []ivItemDeepInt{1, 2}},
			ByteSlice: []byte{0xBE, 0xEF}, BSSlice: [][]byte{{0x05, 0x06}, {0x07, 0x08}},
			Time: t2, TimeSlice: []time.Time{t2, t3, t1}, NoIndex: 2,
			Casual: "manners", Ζεύς: "Alcmene",
			Key:         datastore.NewKey(c, "Fruit", "Banana", 0, nil),
			ChildKey:    datastore.NewKey(c, "Person", "Jane", 0, datastore.NewKey(c, "Person", "John", 0, datastore.NewKey(c, "Person", "Jack", 0, nil))),
			KeySlice:    []*datastore.Key{datastore.NewKey(c, "Key", "", 4, nil), datastore.NewKey(c, "Key", "", 5, nil), datastore.NewKey(c, "Key", "", 6, nil)},
			KeySliceNil: []*datastore.Key{datastore.NewKey(c, "Number", "", 3, nil), nil, datastore.NewKey(c, "Number", "", 4, nil)},
			BlobKey:     "fake #2", BKSlice: []appengine.BlobKey{"fake #2.1", "fake #2.2"},
			Sub: ivItemSub{Data: "yay #2", Ints: []int{4, 5, 6}},
			Subs: []ivItemSubs{
				{Data: "sub #2.1", Extra: "xtra #2.1"},
				{Data: "sub #2.2", Extra: "xtra #2.2"},
				{Data: "sub #2.3", Extra: "xtra #2.3"}},
			ZZZV: []ivZZZV{{Data: "None"}, {Key: datastore.NewKey(c, "Fruit", "Banana", 0, nil)}}},
		{Id: 3, Int: 125, Int8: 79, Int16: 13003, Int32: 1234567892, Int64: 123456789012347,
			Float32: (float32(10) / float32(3)), Float64: (float64(10000000) / float64(9998)),
			Bool: true, String: "tri",
			CustomTypes: ivItemCustom{Int: 125, Int8: 79, Int16: 13003, Int32: 1234567892, Int64: 123456789012347,
				Float32: ivItemFloat32(float32(10) / float32(3)), Float64: ivItemFloat64(float64(10000000) / float64(9998)),
				Bool: true, String: "tri", DeepInt: 3},
			SliceTypes: ivItemSlice{Int: []int{1, 2}, Int8: []int8{1, 2}, Int16: []int16{1, 2}, Int32: []int32{1, 2}, Int64: []int64{1, 2},
				Float32: []float32{1.0, 2.0}, Float64: []float64{1.0, 2.0}, Bool: []bool{true, false}, String: []string{"one", "two"},
				IntC: []ivItemInt{1, 2}, Int8C: []ivItemInt8{1, 2}, Int16C: []ivItemInt16{1, 2}, Int32C: []ivItemInt32{1, 2}, Int64C: []ivItemInt64{1, 2},
				Float32C: []ivItemFloat32{1.0, 2.0}, Float64C: []ivItemFloat64{1.0, 2.0},
				BoolC: []ivItemBool{true, false}, StringC: []ivItemString{"one", "two"}, DeepInt: []ivItemDeepInt{1, 2}},
			ByteSlice: []byte{0xF0, 0x0D}, BSSlice: [][]byte{{0x09, 0x0A}, {0x0B, 0x0C}},
			Time: t3, TimeSlice: []time.Time{t3, t1, t2}, NoIndex: 3,
			Casual: "weather", Ζεύς: "Hercules",
			Key:         datastore.NewKey(c, "Fruit", "Cherry", 0, nil),
			ChildKey:    datastore.NewKey(c, "Person", "Jane", 0, datastore.NewKey(c, "Person", "John", 0, datastore.NewKey(c, "Person", "Jack", 0, nil))),
			KeySlice:    []*datastore.Key{datastore.NewKey(c, "Key", "", 7, nil), datastore.NewKey(c, "Key", "", 8, nil), datastore.NewKey(c, "Key", "", 9, nil)},
			KeySliceNil: []*datastore.Key{datastore.NewKey(c, "Number", "", 5, nil), nil, datastore.NewKey(c, "Number", "", 6, nil)},
			BlobKey:     "fake #3", BKSlice: []appengine.BlobKey{"fake #3.1", "fake #3.2"},
			Sub: ivItemSub{Data: "yay #3", Ints: []int{7, 8, 9}},
			Subs: []ivItemSubs{
				{Data: "sub #3.1", Extra: "xtra #3.1"},
				{Data: "sub #3.2", Extra: "xtra #3.2"},
				{Data: "sub #3.3", Extra: "xtra #3.3"}},
			ZZZV: []ivZZZV{{Data: "None"}, {Key: datastore.NewKey(c, "Fruit", "Banana", 0, nil)}}}}
}

func getIVItemCopy(g *Goon, index int) *ivItem {
	// All basic value types are copied easily
	ivi := ivItems[index]

	// .. but pointer based types require extra work
	ivi.SliceTypes.Int = []int{}
	for _, v := range ivItems[index].SliceTypes.Int {
		ivi.SliceTypes.Int = append(ivi.SliceTypes.Int, v)
	}

	ivi.SliceTypes.Int8 = []int8{}
	for _, v := range ivItems[index].SliceTypes.Int8 {
		ivi.SliceTypes.Int8 = append(ivi.SliceTypes.Int8, v)
	}

	ivi.SliceTypes.Int16 = []int16{}
	for _, v := range ivItems[index].SliceTypes.Int16 {
		ivi.SliceTypes.Int16 = append(ivi.SliceTypes.Int16, v)
	}

	ivi.SliceTypes.Int32 = []int32{}
	for _, v := range ivItems[index].SliceTypes.Int32 {
		ivi.SliceTypes.Int32 = append(ivi.SliceTypes.Int32, v)
	}

	ivi.SliceTypes.Int64 = []int64{}
	for _, v := range ivItems[index].SliceTypes.Int64 {
		ivi.SliceTypes.Int64 = append(ivi.SliceTypes.Int64, v)
	}

	ivi.SliceTypes.Float32 = []float32{}
	for _, v := range ivItems[index].SliceTypes.Float32 {
		ivi.SliceTypes.Float32 = append(ivi.SliceTypes.Float32, v)
	}

	ivi.SliceTypes.Float64 = []float64{}
	for _, v := range ivItems[index].SliceTypes.Float64 {
		ivi.SliceTypes.Float64 = append(ivi.SliceTypes.Float64, v)
	}

	ivi.SliceTypes.Bool = []bool{}
	for _, v := range ivItems[index].SliceTypes.Bool {
		ivi.SliceTypes.Bool = append(ivi.SliceTypes.Bool, v)
	}

	ivi.SliceTypes.String = []string{}
	for _, v := range ivItems[index].SliceTypes.String {
		ivi.SliceTypes.String = append(ivi.SliceTypes.String, v)
	}

	ivi.SliceTypes.IntC = []ivItemInt{}
	for _, v := range ivItems[index].SliceTypes.IntC {
		ivi.SliceTypes.IntC = append(ivi.SliceTypes.IntC, v)
	}

	ivi.SliceTypes.Int8C = []ivItemInt8{}
	for _, v := range ivItems[index].SliceTypes.Int8C {
		ivi.SliceTypes.Int8C = append(ivi.SliceTypes.Int8C, v)
	}

	ivi.SliceTypes.Int16C = []ivItemInt16{}
	for _, v := range ivItems[index].SliceTypes.Int16C {
		ivi.SliceTypes.Int16C = append(ivi.SliceTypes.Int16C, v)
	}

	ivi.SliceTypes.Int32C = []ivItemInt32{}
	for _, v := range ivItems[index].SliceTypes.Int32C {
		ivi.SliceTypes.Int32C = append(ivi.SliceTypes.Int32C, v)
	}

	ivi.SliceTypes.Int64C = []ivItemInt64{}
	for _, v := range ivItems[index].SliceTypes.Int64C {
		ivi.SliceTypes.Int64C = append(ivi.SliceTypes.Int64C, v)
	}

	ivi.SliceTypes.Float32C = []ivItemFloat32{}
	for _, v := range ivItems[index].SliceTypes.Float32C {
		ivi.SliceTypes.Float32C = append(ivi.SliceTypes.Float32C, v)
	}

	ivi.SliceTypes.Float64C = []ivItemFloat64{}
	for _, v := range ivItems[index].SliceTypes.Float64C {
		ivi.SliceTypes.Float64C = append(ivi.SliceTypes.Float64C, v)
	}

	ivi.SliceTypes.BoolC = []ivItemBool{}
	for _, v := range ivItems[index].SliceTypes.BoolC {
		ivi.SliceTypes.BoolC = append(ivi.SliceTypes.BoolC, v)
	}

	ivi.SliceTypes.StringC = []ivItemString{}
	for _, v := range ivItems[index].SliceTypes.StringC {
		ivi.SliceTypes.StringC = append(ivi.SliceTypes.StringC, v)
	}

	ivi.SliceTypes.DeepInt = []ivItemDeepInt{}
	for _, v := range ivItems[index].SliceTypes.DeepInt {
		ivi.SliceTypes.DeepInt = append(ivi.SliceTypes.DeepInt, v)
	}

	ivi.ByteSlice = []byte{}
	for _, v := range ivItems[index].ByteSlice {
		ivi.ByteSlice = append(ivi.ByteSlice, v)
	}

	ivi.BSSlice = [][]byte{}
	for _, v := range ivItems[index].BSSlice {
		vCopy := []byte{}
		for _, v := range v {
			vCopy = append(vCopy, v)
		}
		ivi.BSSlice = append(ivi.BSSlice, vCopy)
	}

	ivi.TimeSlice = []time.Time{}
	for _, v := range ivItems[index].TimeSlice {
		ivi.TimeSlice = append(ivi.TimeSlice, v)
	}

	ivi.Key = datastore.NewKey(g.Context, ivItems[index].Key.Kind(), ivItems[index].Key.StringID(), ivItems[index].Key.IntID(), nil)

	ivi.ChildKey = datastore.NewKey(g.Context, ivItems[index].ChildKey.Kind(), ivItems[index].ChildKey.StringID(), ivItems[index].ChildKey.IntID(),
		datastore.NewKey(g.Context, ivItems[index].ChildKey.Parent().Kind(), ivItems[index].ChildKey.Parent().StringID(), ivItems[index].ChildKey.Parent().IntID(),
			datastore.NewKey(g.Context, ivItems[index].ChildKey.Parent().Parent().Kind(), ivItems[index].ChildKey.Parent().Parent().StringID(), ivItems[index].ChildKey.Parent().Parent().IntID(), nil)))

	ivi.KeySlice = []*datastore.Key{}
	for _, key := range ivItems[index].KeySlice {
		ivi.KeySlice = append(ivi.KeySlice, datastore.NewKey(g.Context, key.Kind(), key.StringID(), key.IntID(), nil))
	}

	ivi.KeySliceNil = []*datastore.Key{}
	for _, key := range ivItems[index].KeySliceNil {
		if key == nil {
			ivi.KeySliceNil = append(ivi.KeySliceNil, nil)
		} else {
			ivi.KeySliceNil = append(ivi.KeySliceNil, datastore.NewKey(g.Context, key.Kind(), key.StringID(), key.IntID(), nil))
		}
	}

	ivi.BKSlice = []appengine.BlobKey{}
	for _, v := range ivItems[index].BKSlice {
		ivi.BKSlice = append(ivi.BKSlice, v)
	}

	ivi.Sub = ivItemSub{}
	ivi.Sub.Data = ivItems[index].Sub.Data
	for _, v := range ivItems[index].Sub.Ints {
		ivi.Sub.Ints = append(ivi.Sub.Ints, v)
	}

	ivi.Subs = []ivItemSubs{}
	for _, sub := range ivItems[index].Subs {
		ivi.Subs = append(ivi.Subs, ivItemSubs{Data: sub.Data, Extra: sub.Extra})
	}

	ivi.ZZZV = []ivZZZV{}
	for _, zzzv := range ivItems[index].ZZZV {
		ivi.ZZZV = append(ivi.ZZZV, ivZZZV{Key: zzzv.Key, Data: zzzv.Data})
	}

	return &ivi
}

func getInputVarietySrc(t *testing.T, g *Goon, ivType int, indices ...int) interface{} {
	if ivType >= ivTypeTotal {
		t.Fatalf("Invalid input variety type! %v >= %v", ivType, ivTypeTotal)
		return nil
	}

	var result interface{}

	switch ivType {
	case ivTypePtrToSliceOfStructs:
		s := []ivItem{}
		for _, index := range indices {
			s = append(s, *getIVItemCopy(g, index))
		}
		result = &s
	case ivTypePtrToSliceOfPtrsToStruct:
		s := []*ivItem{}
		for _, index := range indices {
			s = append(s, getIVItemCopy(g, index))
		}
		result = &s
	case ivTypePtrToSliceOfInterfaces:
		s := []ivItemI{}
		for _, index := range indices {
			s = append(s, getIVItemCopy(g, index))
		}
		result = &s
	case ivTypeSliceOfStructs:
		s := []ivItem{}
		for _, index := range indices {
			s = append(s, *getIVItemCopy(g, index))
		}
		result = s
	case ivTypeSliceOfPtrsToStruct:
		s := []*ivItem{}
		for _, index := range indices {
			s = append(s, getIVItemCopy(g, index))
		}
		result = s
	case ivTypeSliceOfInterfaces:
		s := []ivItemI{}
		for _, index := range indices {
			s = append(s, getIVItemCopy(g, index))
		}
		result = s
	}

	return result
}

func getInputVarietyDst(t *testing.T, ivType int) interface{} {
	if ivType >= ivTypeTotal {
		t.Fatalf("Invalid input variety type! %v >= %v", ivType, ivTypeTotal)
		return nil
	}

	var result interface{}

	switch ivType {
	case ivTypePtrToSliceOfStructs:
		result = &[]ivItem{{Id: ivItems[0].Id}, {Id: ivItems[1].Id}, {Id: ivItems[2].Id}}
	case ivTypePtrToSliceOfPtrsToStruct:
		result = &[]*ivItem{{Id: ivItems[0].Id}, {Id: ivItems[1].Id}, {Id: ivItems[2].Id}}
	case ivTypePtrToSliceOfInterfaces:
		result = &[]ivItemI{&ivItem{Id: ivItems[0].Id}, &ivItem{Id: ivItems[1].Id}, &ivItem{Id: ivItems[2].Id}}
	case ivTypeSliceOfStructs:
		result = []ivItem{{Id: ivItems[0].Id}, {Id: ivItems[1].Id}, {Id: ivItems[2].Id}}
	case ivTypeSliceOfPtrsToStruct:
		result = []*ivItem{{Id: ivItems[0].Id}, {Id: ivItems[1].Id}, {Id: ivItems[2].Id}}
	case ivTypeSliceOfInterfaces:
		result = []ivItemI{&ivItem{Id: ivItems[0].Id}, &ivItem{Id: ivItems[1].Id}, &ivItem{Id: ivItems[2].Id}}
	}

	return result
}

func getPrettyIVMode(ivMode int) string {
	result := "N/A"

	switch ivMode {
	case ivModeDatastore:
		result = "DS"
	case ivModeMemcache:
		result = "MC"
	case ivModeMemcacheAndDatastore:
		result = "DS+MC"
	case ivModeLocalcache:
		result = "LC"
	case ivModeLocalcacheAndMemcache:
		result = "MC+LC"
	case ivModeLocalcacheAndDatastore:
		result = "DS+LC"
	case ivModeLocalcacheAndMemcacheAndDatastore:
		result = "DS+MC+LC"
	}

	return result
}

func getPrettyIVType(ivType int) string {
	result := "N/A"

	switch ivType {
	case ivTypePtrToSliceOfStructs:
		result = "*[]S"
	case ivTypePtrToSliceOfPtrsToStruct:
		result = "*[]*S"
	case ivTypePtrToSliceOfInterfaces:
		result = "*[]I"
	case ivTypeSliceOfStructs:
		result = "[]S"
	case ivTypeSliceOfPtrsToStruct:
		result = "[]*S"
	case ivTypeSliceOfInterfaces:
		result = "[]I"
	}

	return result
}

func ivWipe(t *testing.T, g *Goon, prettyInfo string) {
	// Make sure the datastore is clear of any previous tests
	// TODO: Batch this once goon gets more convenient batch delete support
	for _, ivi := range ivItems {
		if err := g.Delete(g.Key(ivi)); err != nil {
			t.Errorf("%s > Unexpected error on delete - %v", prettyInfo, err)
		}
	}

	// Make sure the caches are clear, so any caching is done by our specific test
	g.FlushLocalCache()
	memcache.Flush(g.Context)
}

func ivGetMulti(t *testing.T, g *Goon, ref, dst interface{}, prettyInfo string) error {
	// Get our data back and make sure it's correct
	if err := g.GetMulti(dst); err != nil {
		t.Errorf("%s > Unexpected error on GetMulti - %v", prettyInfo, err)
		return err
	} else {
		dstLen := reflect.Indirect(reflect.ValueOf(dst)).Len()
		refLen := reflect.Indirect(reflect.ValueOf(ref)).Len()

		if dstLen != refLen {
			t.Errorf("%s > Unexpected dst len (%v) doesn't match ref len (%v)", prettyInfo, dstLen, refLen)
		} else if !reflect.DeepEqual(ref, dst) {
			t.Errorf("%s > Expected - %v, %v, %v - got %v, %v, %v", prettyInfo,
				reflect.Indirect(reflect.ValueOf(ref)).Index(0).Interface(),
				reflect.Indirect(reflect.ValueOf(ref)).Index(1).Interface(),
				reflect.Indirect(reflect.ValueOf(ref)).Index(2).Interface(),
				reflect.Indirect(reflect.ValueOf(dst)).Index(0).Interface(),
				reflect.Indirect(reflect.ValueOf(dst)).Index(1).Interface(),
				reflect.Indirect(reflect.ValueOf(dst)).Index(2).Interface())
		}
	}

	return nil
}

func validateInputVariety(t *testing.T, g *Goon, srcType, dstType, mode int) {
	if mode >= ivModeTotal {
		t.Fatalf("Invalid input variety mode! %v >= %v", mode, ivModeTotal)
		return
	}

	// Generate a nice debug info string for clear logging
	prettyInfo := getPrettyIVType(srcType) + " " + getPrettyIVType(dstType) + " " + getPrettyIVMode(mode)

	// This function just gets the entities based on a predefined list, helper for cache population
	loadIVItem := func(indices ...int) {
		for _, index := range indices {
			ivi := &ivItem{Id: ivItems[index].Id}
			if err := g.Get(ivi); err != nil {
				t.Errorf("%s > Unexpected error on get - %v", prettyInfo, err)
			} else if !reflect.DeepEqual(ivItems[index], *ivi) {
				t.Errorf("%s > Expected - %v, got %v", prettyInfo, ivItems[index], *ivi)
			}
		}
	}

	// Start with a clean slate
	ivWipe(t, g, prettyInfo)

	// Generate test data with the specified types
	src := getInputVarietySrc(t, g, srcType, 0, 1, 2)
	ref := getInputVarietySrc(t, g, dstType, 0, 1, 2)
	dst := getInputVarietyDst(t, dstType)

	// Save our test data
	if _, err := g.PutMulti(src); err != nil {
		t.Errorf("%s > Unexpected error on PutMulti - %v", prettyInfo, err)
	}

	// Clear the caches, as we're going to precisely set the caches via Get
	g.FlushLocalCache()
	memcache.Flush(g.Context)

	// Set the caches into proper state based on given mode
	switch mode {
	case ivModeDatastore:
		// Caches already clear
	case ivModeMemcache:
		loadIVItem(0, 1, 2) // Left in memcache
		g.FlushLocalCache()
	case ivModeMemcacheAndDatastore:
		loadIVItem(0, 1) // Left in memcache
		g.FlushLocalCache()
	case ivModeLocalcache:
		loadIVItem(0, 1, 2) // Left in local cache
	case ivModeLocalcacheAndMemcache:
		loadIVItem(0) // Left in memcache
		g.FlushLocalCache()
		loadIVItem(1, 2) // Left in local cache
	case ivModeLocalcacheAndDatastore:
		loadIVItem(0, 1) // Left in local cache
	case ivModeLocalcacheAndMemcacheAndDatastore:
		loadIVItem(0) // Left in memcache
		g.FlushLocalCache()
		loadIVItem(1) // Left in local cache
	}

	// Get our data back and make sure it's correct
	ivGetMulti(t, g, ref, dst, prettyInfo)
}

func validateInputVarietyTXNPut(t *testing.T, g *Goon, srcType, dstType, mode int) {
	if mode >= ivModeTotal {
		t.Fatalf("Invalid input variety mode! %v >= %v", mode, ivModeTotal)
		return
	}

	// The following modes are redundant with the current goon transaction implementation
	switch mode {
	case ivModeMemcache:
		return
	case ivModeMemcacheAndDatastore:
		return
	case ivModeLocalcacheAndMemcache:
		return
	case ivModeLocalcacheAndMemcacheAndDatastore:
		return
	}

	// Generate a nice debug info string for clear logging
	prettyInfo := getPrettyIVType(srcType) + " " + getPrettyIVType(dstType) + " " + getPrettyIVMode(mode) + " TXNPut"

	// Start with a clean slate
	ivWipe(t, g, prettyInfo)

	// Generate test data with the specified types
	src := getInputVarietySrc(t, g, srcType, 0, 1, 2)
	ref := getInputVarietySrc(t, g, dstType, 0, 1, 2)
	dst := getInputVarietyDst(t, dstType)

	// Save our test data
	if err := g.RunInTransaction(func(tg *Goon) error {
		_, err := tg.PutMulti(src)
		return err
	}, &datastore.TransactionOptions{XG: true}); err != nil {
		t.Errorf("%s > Unexpected error on PutMulti - %v", prettyInfo, err)
	}

	// Set the caches into proper state based on given mode
	switch mode {
	case ivModeDatastore:
		g.FlushLocalCache()
		memcache.Flush(g.Context)
	case ivModeLocalcache:
		// Entities already in local cache
	case ivModeLocalcacheAndDatastore:
		g.FlushLocalCache()
		memcache.Flush(g.Context)

		subSrc := getInputVarietySrc(t, g, srcType, 0)

		if err := g.RunInTransaction(func(tg *Goon) error {
			_, err := tg.PutMulti(subSrc)
			return err
		}, &datastore.TransactionOptions{XG: true}); err != nil {
			t.Errorf("%s > Unexpected error on PutMulti - %v", prettyInfo, err)
		}
	}

	// Get our data back and make sure it's correct
	ivGetMulti(t, g, ref, dst, prettyInfo)
}

func validateInputVarietyTXNGet(t *testing.T, g *Goon, srcType, dstType, mode int) {
	if mode >= ivModeTotal {
		t.Fatalf("Invalid input variety mode! %v >= %v", mode, ivModeTotal)
		return
	}

	// The following modes are redundant with the current goon transaction implementation
	switch mode {
	case ivModeMemcache:
		return
	case ivModeMemcacheAndDatastore:
		return
	case ivModeLocalcache:
		return
	case ivModeLocalcacheAndMemcache:
		return
	case ivModeLocalcacheAndDatastore:
		return
	case ivModeLocalcacheAndMemcacheAndDatastore:
		return
	}

	// Generate a nice debug info string for clear logging
	prettyInfo := getPrettyIVType(srcType) + " " + getPrettyIVType(dstType) + " " + getPrettyIVMode(mode) + " TXNGet"

	// Start with a clean slate
	ivWipe(t, g, prettyInfo)

	// Generate test data with the specified types
	src := getInputVarietySrc(t, g, srcType, 0, 1, 2)
	ref := getInputVarietySrc(t, g, dstType, 0, 1, 2)
	dst := getInputVarietyDst(t, dstType)

	// Save our test data
	if _, err := g.PutMulti(src); err != nil {
		t.Errorf("%s > Unexpected error on PutMulti - %v", prettyInfo, err)
	}

	// Set the caches into proper state based on given mode
	// TODO: Instead of clear, fill the caches with invalid data, because we're supposed to always fetch from the datastore
	switch mode {
	case ivModeDatastore:
		g.FlushLocalCache()
		memcache.Flush(g.Context)
	}

	// Get our data back and make sure it's correct
	if err := g.RunInTransaction(func(tg *Goon) error {
		return ivGetMulti(t, tg, ref, dst, prettyInfo)
	}, &datastore.TransactionOptions{XG: true}); err != nil {
		t.Errorf("%s > Unexpected error on transaction - %v", prettyInfo, err)
	}
}

func TestInputVariety(t *testing.T) {
	c, done, err := aetest.NewContext()
	if err != nil {
		t.Fatalf("Could not start aetest - %v", err)
	}
	defer done()
	g := FromContext(c)

	initializeIvItems(c)

	for srcType := 0; srcType < ivTypeTotal; srcType++ {
		for dstType := 0; dstType < ivTypeTotal; dstType++ {
			for mode := 0; mode < ivModeTotal; mode++ {
				validateInputVariety(t, g, srcType, dstType, mode)
				validateInputVarietyTXNPut(t, g, srcType, dstType, mode)
				validateInputVarietyTXNGet(t, g, srcType, dstType, mode)
			}
		}
	}
}

type MigrationA struct {
	_kind            string            `goon:"kind,Migration"`
	Parent           *datastore.Key    `datastore:"-" goon:"parent"`
	Id               int64             `datastore:"-" goon:"id"`
	Number           int32             `datastore:"number"`
	Word             string            `datastore:"word,noindex"`
	Car              string            `datastore:"car,noindex"`
	Holiday          time.Time         `datastore:"holiday,noindex"`
	α                int               `datastore:",noindex"`
	Level            MigrationIntA     `datastore:"level,noindex"`
	Floor            MigrationIntA     `datastore:"floor,noindex"`
	Sub              MigrationSub      `datastore:"sub,noindex"`
	Son              MigrationPerson   `datastore:"son,noindex"`
	Daughter         MigrationPerson   `datastore:"daughter,noindex"`
	Parents          []MigrationPerson `datastore:"parents,noindex"`
	DeepSlice        MigrationDeepA    `datastore:"deep,noindex"`
	ZZs              []ZigZag          `datastore:"zigzag,noindex"`
	ZeroKey          *datastore.Key    `datastore:",noindex"`
	File             []byte
	DeprecatedField  string       `datastore:"depf,noindex"`
	DeprecatedStruct MigrationSub `datastore:"deps,noindex"`
	FinalField       string       `datastore:"final,noindex"` // This should always be last, to test deprecating middle properties
}

type MigrationSub struct {
	Data  string          `datastore:"data,noindex"`
	Noise []int           `datastore:"noise,noindex"`
	Sub   MigrationSubSub `datastore:"sub,noindex"`
}

type MigrationSubSub struct {
	Data string `datastore:"data,noindex"`
}

type MigrationPerson struct {
	Name string `datastore:"name,noindex"`
	Age  int    `datastore:"age,noindex"`
}

type MigrationDeepA struct {
	Deep MigrationDeepB `datastore:"deep,noindex"`
}

type MigrationDeepB struct {
	Deep MigrationDeepC `datastore:"deep,noindex"`
}

type MigrationDeepC struct {
	Slice []int `datastore:"slice,noindex"`
}

type ZigZag struct {
	Zig int `datastore:"zig,noindex"`
	Zag int `datastore:"zag,noindex"`
}

type ZigZags struct {
	Zig []int `datastore:"zig,noindex"`
	Zag []int `datastore:"zag,noindex"`
}

type MigrationIntA int
type MigrationIntB int

type MigrationB struct {
	_kind          string            `goon:"kind,Migration"`
	Parent         *datastore.Key    `datastore:"-" goon:"parent"`
	Identification int64             `datastore:"-" goon:"id"`
	FancyNumber    int32             `datastore:"number"`
	Slang          string            `datastore:"word,noindex"`
	Cars           []string          `datastore:"car,noindex"`
	Holidays       []time.Time       `datastore:"holiday,noindex"`
	β              int               `datastore:"α,noindex"`
	Level          MigrationIntB     `datastore:"level,noindex"`
	Floors         []MigrationIntB   `datastore:"floor,noindex"`
	Animal         string            `datastore:"sub.data,noindex"`
	Music          []int             `datastore:"sub.noise,noindex"`
	Flower         string            `datastore:"sub.sub.data,noindex"`
	Sons           []MigrationPerson `datastore:"son,noindex"`
	DaughterName   string            `datastore:"daughter.name,noindex"`
	DaughterAge    int               `datastore:"daughter.age,noindex"`
	OldFolks       []MigrationPerson `datastore:"parents,noindex"`
	FarSlice       MigrationDeepA    `datastore:"deep,noindex"`
	ZZs            ZigZags           `datastore:"zigzag,noindex"`
	Keys           []*datastore.Key  `datastore:"ZeroKey,noindex"`
	Files          [][]byte          `datastore:"File,noindex"`
	FinalField     string            `datastore:"final,noindex"`
}

// MigrationA with PropertyLoadSaver interface
type MigrationPlsA MigrationA

// MigrationB with PropertyLoadSaver interface
type MigrationPlsB MigrationB

func (m *MigrationPlsA) Save() ([]datastore.Property, error) {
	return datastore.SaveStruct(m)
}
func (m *MigrationPlsA) Load(props []datastore.Property) error {
	return datastore.LoadStruct(m, props)
}

func (m *MigrationPlsB) Save() ([]datastore.Property, error) {
	return datastore.SaveStruct(m)
}
func (m *MigrationPlsB) Load(props []datastore.Property) error {
	return datastore.LoadStruct(m, props)
}

// Make sure that MigrationC implements datastore.PropertyLoadSaver
var _, _ datastore.PropertyLoadSaver = &MigrationPlsA{}, &MigrationPlsB{}

const (
	migrationMethodGet = iota
	migrationMethodGetAll
	migrationMethodGetAllMulti
	migrationMethodNext
	migrationMethodCount
)

func TestMigration(t *testing.T) {
	c, done, err := aetest.NewContext()
	if err != nil {
		t.Fatalf("Could not start aetest - %v", err)
	}
	defer done()
	g := FromContext(c)

	// Create & save an entity with the original structure
	parentKey := g.Key(&HasId{Id: 9999})
	migA := &MigrationA{Parent: parentKey, Id: 1, Number: 123, Word: "rabbit", Car: "BMW",
		Holiday: time.Now().UTC().Truncate(time.Microsecond), α: 1, Level: 9001, Floor: 5,
		Sub: MigrationSub{Data: "fox", Noise: []int{1, 2, 3}, Sub: MigrationSubSub{Data: "rose"}},
		Son: MigrationPerson{Name: "John", Age: 5}, Daughter: MigrationPerson{Name: "Nancy", Age: 6},
		Parents:   []MigrationPerson{{Name: "Sven", Age: 56}, {Name: "Sonya", Age: 49}},
		DeepSlice: MigrationDeepA{Deep: MigrationDeepB{Deep: MigrationDeepC{Slice: []int{1, 2, 3}}}},
		ZZs:       []ZigZag{{Zig: 1}, {Zag: 1}}, File: []byte{0xF0, 0x0D},
		DeprecatedField: "dep", DeprecatedStruct: MigrationSub{Data: "dep", Noise: []int{1, 2, 3}}, FinalField: "fin"}
	if _, err := g.Put(migA); err != nil {
		t.Errorf("Unexpected error on Put: %v", err)
	}
	// Also save an already migrated structure
	migB := &MigrationB{Parent: migA.Parent, Identification: migA.Id + 1, FancyNumber: migA.Number + 1}
	if _, err := g.Put(migB); err != nil {
		t.Errorf("Unexpected error on Put: %v", err)
	}

	// Run migration tests with both IgnoreFieldMismatch on & off
	testcase := []struct {
		name                string
		ignoreFieldMismatch bool
		src, dst            interface{}
	}{
		{
			name:                "NormalCache -> NormalCache (IgnoreFieldMismatch:true)",
			ignoreFieldMismatch: true,
			src:                 &MigrationA{Id: 1},
			dst:                 &MigrationB{Identification: 1},
		},
		{
			name:                "NormalCache -> NormalCache (IgnoreFieldMismatch:false)",
			ignoreFieldMismatch: false,
			src:                 &MigrationA{Id: 1},
			dst:                 &MigrationB{Identification: 1},
		},
		{
			// struct can fetch PropertyListCache
			name:                "PropertyListCache -> NormalCache (IgnoreFieldMismatch:true)",
			ignoreFieldMismatch: true,
			src:                 &MigrationPlsA{Id: 1},
			dst:                 &MigrationB{Identification: 1},
		},
		{
			name:                "PropertyListCache -> PropertyListCache (IgnoreFieldMismatch:true)",
			ignoreFieldMismatch: true,
			src:                 &MigrationPlsA{Id: 1},
			dst:                 &MigrationPlsB{Identification: 1},
		},
		{
			// PropertyLoadSaver should not fetch NormalCache but simply falls back to datastore
			name:                "NormalCache -> PropertyListCache (IgnoreFieldMismatch:true)",
			ignoreFieldMismatch: true,
			src:                 &MigrationA{Id: 1},
			dst:                 &MigrationPlsB{Identification: 1},
		},
	}
	for _, tt := range testcase {
		IgnoreFieldMismatch = tt.ignoreFieldMismatch

		// Clear all the caches
		g.FlushLocalCache()
		memcache.Flush(c)

		// Get it back, so it's in the cache
<<<<<<< HEAD
		if err := g.Get(tt.src); err != nil {
=======
		migA = &MigrationA{Parent: parentKey, Id: 1}
		if err := g.Get(migA); err != nil {
>>>>>>> 0cd9745d
			t.Errorf("Unexpected error on Get: %v", err)
		}

		// Clear the local cache, because it doesn't need to support migration
		g.FlushLocalCache()

		// Test whether memcache supports migration
		debugInfo := fmt.Sprintf("%s - MC", tt.name)
		verifyMigration(t, g, tt.src, tt.dst, migrationMethodGet, debugInfo)
		checkMigrationResult(t, g, tt.src, tt.dst, debugInfo)

		// Test whether datastore supports migration
		for method := 0; method < migrationMethodCount; method++ {
<<<<<<< HEAD
			// Clear all the caches
			g.FlushLocalCache()
			memcache.Flush(c)

			// Test whether datastore supports migration
			debugInfo := fmt.Sprintf("%s DS-%v", tt.name, method)
			verifyMigration(t, g, tt.src, tt.dst, method, debugInfo)
			checkMigrationResult(t, g, tt.src, tt.dst, debugInfo)
		}
	}
}

func verifyMigration(t *testing.T, g *Goon, src, dst interface{}, method int, debugInfo string) {
	sliceType := reflect.SliceOf(reflect.TypeOf(dst))
	slicePtr := reflect.New(sliceType)
	slicePtr.Elem().Set(reflect.MakeSlice(sliceType, 0, 10))
	slice := slicePtr.Interface()
	sliceVal := slicePtr.Elem()
=======
			// Test both inside a transaction and outside
			for tx := 0; tx < 2; tx++ {
				// Clear all the caches
				g.FlushLocalCache()
				memcache.Flush(c)

				if tx == 1 {
					if err := g.RunInTransaction(func(tg *Goon) error {
						verifyMigration(t, tg, migA, method, fmt.Sprintf("DS-%v-%v-%v", tx, method, IgnoreFieldMismatch))
						return nil
					}, &datastore.TransactionOptions{XG: false}); err != nil {
						t.Errorf("Unexpected error with TXN - %v", err)
					}
				} else {
					verifyMigration(t, g, migA, method, fmt.Sprintf("DS-%v-%v-%v", tx, method, IgnoreFieldMismatch))
				}
			}
		}
	}
}

func verifyMigration(t *testing.T, g *Goon, migA *MigrationA, method int, debugInfo string) {
	migB := &MigrationB{Parent: migA.Parent, Identification: migA.Id}
>>>>>>> 0cd9745d

	switch method {
	case migrationMethodGet:
		if err := g.Get(dst); err != nil && (IgnoreFieldMismatch || !errFieldMismatch(err)) {
			t.Errorf("%v > Unexpected error on Get: %v", debugInfo, err)
			return
		}
		break
	case migrationMethodGetAll:
<<<<<<< HEAD
		if _, err := g.GetAll(datastore.NewQuery("Migration").Filter("number=", 123), slice); err != nil && (IgnoreFieldMismatch || !errFieldMismatch(err)) {
=======
		migBs := []*MigrationB{}
		if _, err := g.GetAll(datastore.NewQuery("Migration").Ancestor(migA.Parent).Filter("number=", migA.Number), &migBs); err != nil && (IgnoreFieldMismatch || !errFieldMismatch(err)) {
>>>>>>> 0cd9745d
			t.Errorf("%v > Unexpected error on GetAll: %v", debugInfo, err)
			return
		} else if sliceVal.Len() != 1 {
			t.Errorf("%v > Unexpected query result, expected %v entities, got %v", debugInfo, 1, sliceVal.Len())
			return
		}
		dst = sliceVal.Index(0)
		break
	case migrationMethodGetAllMulti:
		// Get both Migration entities
<<<<<<< HEAD
		if _, err := g.GetAll(datastore.NewQuery("Migration").Order("number"), slice); err != nil && (IgnoreFieldMismatch || !errFieldMismatch(err)) {
=======
		migBs := []*MigrationB{}
		if _, err := g.GetAll(datastore.NewQuery("Migration").Ancestor(migA.Parent).Order("number"), &migBs); err != nil && (IgnoreFieldMismatch || !errFieldMismatch(err)) {
>>>>>>> 0cd9745d
			t.Errorf("%v > Unexpected error on GetAll: %v", debugInfo, err)
			return
		} else if sliceVal.Len() != 2 {
			t.Errorf("%v > Unexpected query result, expected %v entities, got %v", debugInfo, 2, sliceVal.Len())
			return
		}
		dst = sliceVal.Index(0)
		break
	case migrationMethodNext:
<<<<<<< HEAD
		it := g.Run(datastore.NewQuery("Migration").Filter("number=", 123))
		if _, err := it.Next(dst); err != nil && (IgnoreFieldMismatch || !errFieldMismatch(err)) {
=======
		it := g.Run(datastore.NewQuery("Migration").Ancestor(migA.Parent).Filter("number=", migA.Number))
		if _, err := it.Next(migB); err != nil && (IgnoreFieldMismatch || !errFieldMismatch(err)) {
>>>>>>> 0cd9745d
			t.Errorf("%v > Unexpected error on Next: %v", debugInfo, err)
			return
		}
		// Make sure the iterator ends correctly
		if _, err := it.Next(dst); err != datastore.Done {
			t.Errorf("Next: expected iterator to end with the error datastore.Done, got %v", err)
		}
		break
	}
}

func checkMigrationResult(t *testing.T, g *Goon, src interface{}, dst interface{}, debugInfo string) {
	var migA *MigrationA
	switch v := src.(type) {
	case *MigrationA:
		migA = v
	case *MigrationPlsA:
		migA = (*MigrationA)(v)
	}
	var migB *MigrationB
	switch v := dst.(type) {
	case *MigrationB:
		migB = v
	case *MigrationPlsB:
		migB = (*MigrationB)(v)
	}

	if migA.Id != migB.Identification {
		t.Errorf("%v > Ids don't match: %v != %v", debugInfo, migA.Id, migB.Identification)
	} else if migA.Number != migB.FancyNumber {
		t.Errorf("%v > Numbers don't match: %v != %v", debugInfo, migA.Number, migB.FancyNumber)
	} else if migA.Word != migB.Slang {
		t.Errorf("%v > Words don't match: %v != %v", debugInfo, migA.Word, migB.Slang)
	} else if len(migB.Cars) != 1 {
		t.Errorf("%v > Expected 1 car! Got: %v", debugInfo, len(migB.Cars))
	} else if migA.Car != migB.Cars[0] {
		t.Errorf("%v > Cars don't match: %v != %v", debugInfo, migA.Car, migB.Cars[0])
	} else if len(migB.Holidays) != 1 {
		t.Errorf("%v > Expected 1 holiday! Got: %v", debugInfo, len(migB.Holidays))
	} else if migA.Holiday != migB.Holidays[0] {
		t.Errorf("%v > Holidays don't match: %v != %v", debugInfo, migA.Holiday, migB.Holidays[0])
	} else if migA.α != migB.β {
		t.Errorf("%v > Greek doesn't match: %v != %v", debugInfo, migA.α, migB.β)
	} else if int(migA.Level) != int(migB.Level) {
		t.Errorf("%v > Level doesn't match: %v != %v", debugInfo, migA.Level, migB.Level)
	} else if len(migB.Floors) != 1 {
		t.Errorf("%v > Expected 1 floor! Got: %v", debugInfo, len(migB.Floors))
	} else if int(migA.Floor) != int(migB.Floors[0]) {
		t.Errorf("%v > Floor doesn't match: %v != %v", debugInfo, migA.Floor, migB.Floors[0])
	} else if migA.Sub.Data != migB.Animal {
		t.Errorf("%v > Animal doesn't match: %v != %v", debugInfo, migA.Sub.Data, migB.Animal)
	} else if !reflect.DeepEqual(migA.Sub.Noise, migB.Music) {
		t.Errorf("%v > Music doesn't match: %v != %v", debugInfo, migA.Sub.Noise, migB.Music)
	} else if migA.Sub.Sub.Data != migB.Flower {
		t.Errorf("%v > Flower doesn't match: %v != %v", debugInfo, migA.Sub.Sub.Data, migB.Flower)
	} else if len(migB.Sons) != 1 {
		t.Errorf("%v > Expected 1 son! Got: %v", debugInfo, len(migB.Sons))
	} else if migA.Son.Name != migB.Sons[0].Name {
		t.Errorf("%v > Son names don't match: %v != %v", debugInfo, migA.Son.Name, migB.Sons[0].Name)
	} else if migA.Son.Age != migB.Sons[0].Age {
		t.Errorf("%v > Son ages don't match: %v != %v", debugInfo, migA.Son.Age, migB.Sons[0].Age)
	} else if migA.Daughter.Name != migB.DaughterName {
		t.Errorf("%v > Daughter names don't match: %v != %v", debugInfo, migA.Daughter.Name, migB.DaughterName)
	} else if migA.Daughter.Age != migB.DaughterAge {
		t.Errorf("%v > Daughter ages don't match: %v != %v", debugInfo, migA.Daughter.Age, migB.DaughterAge)
	} else if !reflect.DeepEqual(migA.Parents, migB.OldFolks) {
		t.Errorf("%v > Parents don't match: %v != %v", debugInfo, migA.Parents, migB.OldFolks)
	} else if !reflect.DeepEqual(migA.DeepSlice, migB.FarSlice) {
		t.Errorf("%v > Deep slice doesn't match: %v != %v", debugInfo, migA.DeepSlice, migB.FarSlice)
	} else if len(migB.ZZs.Zig) != 2 {
		t.Errorf("%v > Expected 2 Zigs, got: %v", debugInfo, len(migB.ZZs.Zig))
	} else if len(migB.ZZs.Zag) != 2 {
		t.Errorf("%v > Expected 2 Zags, got: %v", debugInfo, len(migB.ZZs.Zag))
	} else if migA.ZZs[0].Zig != migB.ZZs.Zig[0] {
		t.Errorf("%v > Invalid zig #1: %v != %v", debugInfo, migA.ZZs[0].Zig, migB.ZZs.Zig[0])
	} else if migA.ZZs[1].Zig != migB.ZZs.Zig[1] {
		t.Errorf("%v > Invalid zig #2: %v != %v", debugInfo, migA.ZZs[1].Zig, migB.ZZs.Zig[1])
	} else if migA.ZZs[0].Zag != migB.ZZs.Zag[0] {
		t.Errorf("%v > Invalid zag #1: %v != %v", debugInfo, migA.ZZs[0].Zag, migB.ZZs.Zag[0])
	} else if migA.ZZs[1].Zag != migB.ZZs.Zag[1] {
		t.Errorf("%v > Invalid zag #2: %v != %v", debugInfo, migA.ZZs[1].Zag, migB.ZZs.Zag[1])
	} else if len(migB.Keys) != 1 {
		t.Errorf("%v > Expected 1 keys, got %v", debugInfo, len(migB.Keys))
	} else if len(migB.Files) != 1 {
		t.Errorf("%v > Expected 1 file, got %v", debugInfo, len(migB.Files))
	} else if !reflect.DeepEqual(migA.File, migB.Files[0]) {
		t.Errorf("%v > Files don't match: %v != %v", debugInfo, migA.File, migB.Files[0])
	} else if migA.FinalField != migB.FinalField {
		t.Errorf("%v > FinalField doesn't match: %v != %v", debugInfo, migA.FinalField, migB.FinalField)
	}
}

func TestTXNRace(t *testing.T) {
	c, done, err := aetest.NewContext()
	if err != nil {
		t.Fatalf("Could not start aetest - %v", err)
	}
	defer done()
	g := FromContext(c)

	// Create & store some test data
	hid := &HasId{Id: 1, Name: "foo"}
	if _, err := g.Put(hid); err != nil {
		t.Errorf("Unexpected error on Put %v", err)
	}

	// Get this data back, to populate caches
	if err := g.Get(hid); err != nil {
		t.Errorf("Unexpected error on Get %v", err)
	}

	// Clear the local cache, as we are testing for proper memcache usage
	g.FlushLocalCache()

	// Update the test data inside a transction
	if err := g.RunInTransaction(func(tg *Goon) error {
		// Get the current data
		thid := &HasId{Id: 1}
		if err := tg.Get(thid); err != nil {
			t.Errorf("Unexpected error on TXN Get %v", err)
			return err
		}

		// Update the data
		thid.Name = "bar"
		if _, err := tg.Put(thid); err != nil {
			t.Errorf("Unexpected error on TXN Put %v", err)
			return err
		}

		// Concurrent request emulation
		//   We are running this inside the transaction block to always get the correct timing for testing.
		//   In the real world, this concurrent request may run in another instance.
		//   The transaction block may contain multiple other operations after the preceding Put(),
		//   allowing for ample time for the concurrent request to run before the transaction is committed.
		if err := g.Get(hid); err != nil {
			t.Errorf("Unexpected error on Get %v", err)
		} else if hid.Name != "foo" {
			t.Errorf("Expected 'foo', got %v", hid.Name)
		}

		// Commit the transaction
		return nil
	}, &datastore.TransactionOptions{XG: false}); err != nil {
		t.Errorf("Unexpected error with TXN - %v", err)
	}

	// Clear the local cache, as we are testing for proper memcache usage
	g.FlushLocalCache()

	// Get the data back again, to confirm it was changed in the transaction
	if err := g.Get(hid); err != nil {
		t.Errorf("Unexpected error on Get %v", err)
	} else if hid.Name != "bar" {
		t.Errorf("Expected 'bar', got %v", hid.Name)
	}

	// Clear the local cache, as we are testing for proper memcache usage
	g.FlushLocalCache()

	// Delete the test data inside a transction
	if err := g.RunInTransaction(func(tg *Goon) error {
		thid := &HasId{Id: 1}
		if err := tg.Delete(tg.Key(thid)); err != nil {
			t.Errorf("Unexpected error on TXN Delete %v", err)
			return err
		}

		// Concurrent request emulation
		if err := g.Get(hid); err != nil {
			t.Errorf("Unexpected error on Get %v", err)
		} else if hid.Name != "bar" {
			t.Errorf("Expected 'bar', got %v", hid.Name)
		}

		// Commit the transaction
		return nil
	}, &datastore.TransactionOptions{XG: false}); err != nil {
		t.Errorf("Unexpected error with TXN - %v", err)
	}

	// Clear the local cache, as we are testing for proper memcache usage
	g.FlushLocalCache()

	// Attempt to get the data back again, to confirm it was deleted in the transaction
	if err := g.Get(hid); err != datastore.ErrNoSuchEntity {
		t.Errorf("Expected ErrNoSuchEntity, got %v", err)
	}
}

func TestNegativeCacheHit(t *testing.T) {
	c, done, err := aetest.NewContext()
	if err != nil {
		t.Fatalf("Could not start aetest - %v", err)
	}
	defer done()
	g := FromContext(c)

	hid := &HasId{Id: 1}

	if err := g.Get(hid); err != datastore.ErrNoSuchEntity {
		t.Errorf("Expected ErrNoSuchEntity, got %v", err)
	}

	// Do a sneaky save straight to the datastore
	if _, err := datastore.Put(c, datastore.NewKey(c, "HasId", "", 1, nil), &HasId{Id: 1, Name: "one"}); err != nil {
		t.Errorf("Unexpected error on datastore.Put: %v", err)
	}

	// Get the entity again via goon, to make sure we cached the non-existance
	if err := g.Get(hid); err != datastore.ErrNoSuchEntity {
		t.Errorf("Expected ErrNoSuchEntity, got %v", err)
	}
}

func TestNegativeCacheClear(t *testing.T) {
	c, done, err := aetest.NewContext()
	if err != nil {
		t.Fatalf("Could not start aetest - %v", err)
	}
	defer done()
	g := FromContext(c)

	hid := &HasId{Name: "one"}
	var id int64

	puted := make(chan bool)
	cached := make(chan bool)
	ended := make(chan bool)

	go func() {
		err := g.RunInTransaction(func(tg *Goon) error {
			tg.Put(hid)
			id = hid.Id
			puted <- true
			<-cached
			return nil
		}, nil)
		if err != nil {
			t.Errorf("Unexpected error on RunInTransaction: %v", err)
		}
		ended <- true
	}()

	// simulate negative cache (yet commit)
	{
		<-puted
		negative := &HasId{Id: id}
		g.FlushLocalCache()
		if err := g.Get(negative); err != datastore.ErrNoSuchEntity {
			t.Errorf("Expected ErrNoSuchEntity, got %v", err)
		}
		cached <- true
	}

	{
		<-ended
		want := &HasId{Id: id}
		g.FlushLocalCache()
		if err := g.Get(want); err != nil {
			t.Errorf("Unexpected error on get: %v", err)
		}
		if want.Name != hid.Name {
			t.Errorf("Expected Get Entity got : %v", want)
		}
	}
}

func TestCaches(t *testing.T) {
	c, done, err := aetest.NewContext()
	if err != nil {
		t.Fatalf("Could not start aetest - %v", err)
	}
	defer done()
	g := FromContext(c)

	// Put *struct{}
	phid := &HasId{Name: "cacheFail"}
	_, err = g.Put(phid)
	if err != nil {
		t.Errorf("Unexpected error on put - %v", err)
	}

	// fetch *struct{} from cache
	ghid := &HasId{Id: phid.Id}
	err = g.Get(ghid)
	if err != nil {
		t.Errorf("Unexpected error on get - %v", err)
	}
	if !reflect.DeepEqual(phid, ghid) {
		t.Errorf("Expected - %v, got %v", phid, ghid)
	}

	// fetch []struct{} from cache
	ghids := []HasId{{Id: phid.Id}}
	err = g.GetMulti(&ghids)
	if err != nil {
		t.Errorf("Unexpected error on get - %v", err)
	}
	if !reflect.DeepEqual(*phid, ghids[0]) {
		t.Errorf("Expected - %v, got %v", *phid, ghids[0])
	}

	// Now flush localcache and fetch them again
	g.FlushLocalCache()
	// fetch *struct{} from memcache
	ghid = &HasId{Id: phid.Id}
	err = g.Get(ghid)
	if err != nil {
		t.Errorf("Unexpected error on get - %v", err)
	}
	if !reflect.DeepEqual(phid, ghid) {
		t.Errorf("Expected - %v, got %v", phid, ghid)
	}

	g.FlushLocalCache()
	// fetch []struct{} from memcache
	ghids = []HasId{{Id: phid.Id}}
	err = g.GetMulti(&ghids)
	if err != nil {
		t.Errorf("Unexpected error on get - %v", err)
	}
	if !reflect.DeepEqual(*phid, ghids[0]) {
		t.Errorf("Expected - %v, got %v", *phid, ghids[0])
	}
}

func TestGoon(t *testing.T) {
	c, done, err := aetest.NewContext()
	if err != nil {
		t.Fatalf("Could not start aetest - %v", err)
	}
	defer done()
	n := FromContext(c)

	// Don't want any of these tests to hit the timeout threshold on the devapp server
	MemcacheGetTimeout = time.Second
	MemcachePutTimeoutLarge = time.Second
	MemcachePutTimeoutSmall = time.Second

	// key tests
	noid := NoId{}
	if k, err := n.KeyError(noid); err == nil && !k.Incomplete() {
		t.Error("expected incomplete on noid")
	}
	if n.Key(noid) == nil {
		t.Error("expected to find a key")
	}

	var keyTests = []keyTest{
		{
			HasDefaultKind{},
			datastore.NewKey(c, "DefaultKind", "", 0, nil),
		},
		{
			HasId{Id: 1},
			datastore.NewKey(c, "HasId", "", 1, nil),
		},
		{
			HasKind{Id: 1, Kind: "OtherKind"},
			datastore.NewKey(c, "OtherKind", "", 1, nil),
		},

		{
			HasDefaultKind{Id: 1, Kind: "OtherKind"},
			datastore.NewKey(c, "OtherKind", "", 1, nil),
		},
		{
			HasDefaultKind{Id: 1},
			datastore.NewKey(c, "DefaultKind", "", 1, nil),
		},
		{
			HasString{Id: "new"},
			datastore.NewKey(c, "HasString", "new", 0, nil),
		},
	}

	for _, kt := range keyTests {
		if k, err := n.KeyError(kt.obj); err != nil {
			t.Errorf("error: %v", err)
		} else if !k.Equal(kt.key) {
			t.Errorf("keys not equal")
		}
	}

	if _, err := n.KeyError(TwoId{IntId: 1, StringId: "1"}); err == nil {
		t.Errorf("expected key error")
	}

	// datastore tests
	keys, _ := datastore.NewQuery("HasId").KeysOnly().GetAll(c, nil)
	datastore.DeleteMulti(c, keys)
	memcache.Flush(c)
	if err := n.Get(&HasId{Id: 0}); err == nil {
		t.Errorf("ds: expected error, we're fetching from the datastore on an incomplete key!")
	}
	if err := n.Get(&HasId{Id: 1}); err != datastore.ErrNoSuchEntity {
		t.Errorf("ds: expected no such entity")
	}
	// run twice to make sure autocaching works correctly
	if err := n.Get(&HasId{Id: 1}); err != datastore.ErrNoSuchEntity {
		t.Errorf("ds: expected no such entity")
	}
	es := []*HasId{
		{Id: 1, Name: "one"},
		{Id: 2, Name: "two"},
	}
	var esk []*datastore.Key
	for _, e := range es {
		esk = append(esk, n.Key(e))
	}
	nes := []*HasId{
		{Id: 1},
		{Id: 2},
	}
	if err := n.GetMulti(es); err == nil {
		t.Errorf("ds: expected error")
	} else if !NotFound(err, 0) {
		t.Errorf("ds: not found error 0")
	} else if !NotFound(err, 1) {
		t.Errorf("ds: not found error 1")
	} else if NotFound(err, 2) {
		t.Errorf("ds: not found error 2")
	}

	if keys, err := n.PutMulti(es); err != nil {
		t.Errorf("put: unexpected error")
	} else if len(keys) != len(esk) {
		t.Errorf("put: got unexpected number of keys")
	} else {
		for i, k := range keys {
			if !k.Equal(esk[i]) {
				t.Errorf("put: got unexpected keys")
			}
		}
	}
	if err := n.GetMulti(nes); err != nil {
		t.Errorf("put: unexpected error")
	} else if *es[0] != *nes[0] || *es[1] != *nes[1] {
		t.Errorf("put: bad results")
	} else {
		nesk0 := n.Key(nes[0])
		if !nesk0.Equal(datastore.NewKey(c, "HasId", "", 1, nil)) {
			t.Errorf("put: bad key")
		}
		nesk1 := n.Key(nes[1])
		if !nesk1.Equal(datastore.NewKey(c, "HasId", "", 2, nil)) {
			t.Errorf("put: bad key")
		}
	}
	if _, err := n.Put(HasId{Id: 3}); err == nil {
		t.Errorf("put: expected error")
	}
	// force partial fetch from memcache and then datastore
	memcache.Flush(c)
	if err := n.Get(nes[0]); err != nil {
		t.Errorf("get: unexpected error")
	}
	if err := n.GetMulti(nes); err != nil {
		t.Errorf("get: unexpected error")
	}

	// put a HasId resource, then test pulling it from memory, memcache, and datastore
	hi := &HasId{Name: "hasid"} // no id given, should be automatically created by the datastore
	if _, err := n.Put(hi); err != nil {
		t.Errorf("put: unexpected error - %v", err)
	}
	if n.Key(hi) == nil {
		t.Errorf("key should not be nil")
	} else if n.Key(hi).Incomplete() {
		t.Errorf("key should not be incomplete")
	}

	hi2 := &HasId{Id: hi.Id}
	if err := n.Get(hi2); err != nil {
		t.Errorf("get: unexpected error - %v", err)
	}
	if hi2.Name != hi.Name {
		t.Errorf("Could not fetch HasId object from memory - %#v != %#v, memory=%#v", hi, hi2, n.cache[MemcacheKey(n.Key(hi2))])
	}

	hi3 := &HasId{Id: hi.Id}
	delete(n.cache, MemcacheKey(n.Key(hi)))
	if err := n.Get(hi3); err != nil {
		t.Errorf("get: unexpected error - %v", err)
	}
	if hi3.Name != hi.Name {
		t.Errorf("Could not fetch HasId object from memory - %#v != %#v", hi, hi3)
	}

	hi4 := &HasId{Id: hi.Id}
	delete(n.cache, MemcacheKey(n.Key(hi4)))
	if memcache.Flush(n.Context) != nil {
		t.Errorf("Unable to flush memcache")
	}
	if err := n.Get(hi4); err != nil {
		t.Errorf("get: unexpected error - %v", err)
	}
	if hi4.Name != hi.Name {
		t.Errorf("Could not fetch HasId object from datastore- %#v != %#v", hi, hi4)
	}

	// Now do the opposite also using hi
	// Test pulling from local cache and memcache when datastore result is different
	// Note that this shouldn't happen with real goon usage,
	//   but this tests that goon isn't still pulling from the datastore (or memcache) unnecessarily
	// hi in datastore Name = hasid
	hiPull := &HasId{Id: hi.Id}
	n.cacheLock.Lock()
	n.cache[MemcacheKey(n.Key(hi))].(*HasId).Name = "changedincache"
	n.cacheLock.Unlock()
	if err := n.Get(hiPull); err != nil {
		t.Errorf("get: unexpected error - %v", err)
	}
	if hiPull.Name != "changedincache" {
		t.Errorf("hiPull.Name should be 'changedincache' but got %s", hiPull.Name)
	}

	hiPush := &HasId{Id: hi.Id, Name: "changedinmemcache"}
	n.putMemcache([]interface{}{hiPush}, []byte{1})
	n.cacheLock.Lock()
	delete(n.cache, MemcacheKey(n.Key(hi)))
	n.cacheLock.Unlock()

	hiPull = &HasId{Id: hi.Id}
	if err := n.Get(hiPull); err != nil {
		t.Errorf("get: unexpected error - %v", err)
	}
	if hiPull.Name != "changedinmemcache" {
		t.Errorf("hiPull.Name should be 'changedinmemcache' but got %s", hiPull.Name)
	}

	// Since the datastore can't assign a key to a String ID, test to make sure goon stops it from happening
	hasString := new(HasString)
	_, err = n.Put(hasString)
	if err == nil {
		t.Errorf("Cannot put an incomplete string Id object as the datastore will populate an int64 id instead- %v", hasString)
	}
	hasString.Id = "hello"
	_, err = n.Put(hasString)
	if err != nil {
		t.Errorf("Error putting hasString object - %v", hasString)
	}

	// Test queries!

	// Test that zero result queries work properly
	qiZRes := []QueryItem{}
	if dskeys, err := n.GetAll(datastore.NewQuery("QueryItem"), &qiZRes); err != nil {
		t.Errorf("GetAll Zero: unexpected error: %v", err)
	} else if len(dskeys) != 0 {
		t.Errorf("GetAll Zero: expected 0 keys, got %v", len(dskeys))
	}

	// Create some entities that we will query for
	if getKeys, err := n.PutMulti([]*QueryItem{{Id: 1, Data: "one"}, {Id: 2, Data: "two"}}); err != nil {
		t.Errorf("PutMulti: unexpected error: %v", err)
	} else {
		// do a datastore Get by *Key so that data is written to the datstore and indexes generated before subsequent query
		if err := datastore.GetMulti(c, getKeys, make([]QueryItem, 2)); err != nil {
			t.Error(err)
		}
	}

	// Clear the local memory cache, because we want to test it being filled correctly by GetAll
	n.FlushLocalCache()

	// Get the entity using a slice of structs
	qiSRes := []QueryItem{}
	if dskeys, err := n.GetAll(datastore.NewQuery("QueryItem").Filter("data=", "one"), &qiSRes); err != nil {
		t.Errorf("GetAll SoS: unexpected error: %v", err)
	} else if len(dskeys) != 1 {
		t.Errorf("GetAll SoS: expected 1 key, got %v", len(dskeys))
	} else if dskeys[0].IntID() != 1 {
		t.Errorf("GetAll SoS: expected key IntID to be 1, got %v", dskeys[0].IntID())
	} else if len(qiSRes) != 1 {
		t.Errorf("GetAll SoS: expected 1 result, got %v", len(qiSRes))
	} else if qiSRes[0].Id != 1 {
		t.Errorf("GetAll SoS: expected entity id to be 1, got %v", qiSRes[0].Id)
	} else if qiSRes[0].Data != "one" {
		t.Errorf("GetAll SoS: expected entity data to be 'one', got '%v'", qiSRes[0].Data)
	}

	// Get the entity using normal Get to test local cache (provided the local cache actually got saved)
	qiS := &QueryItem{Id: 1}
	if err := n.Get(qiS); err != nil {
		t.Errorf("Get SoS: unexpected error: %v", err)
	} else if qiS.Id != 1 {
		t.Errorf("Get SoS: expected entity id to be 1, got %v", qiS.Id)
	} else if qiS.Data != "one" {
		t.Errorf("Get SoS: expected entity data to be 'one', got '%v'", qiS.Data)
	}

	// Clear the local memory cache, because we want to test it being filled correctly by GetAll
	n.FlushLocalCache()

	// Get the entity using a slice of pointers to struct
	qiPRes := []*QueryItem{}
	if dskeys, err := n.GetAll(datastore.NewQuery("QueryItem").Filter("data=", "one"), &qiPRes); err != nil {
		t.Errorf("GetAll SoPtS: unexpected error: %v", err)
	} else if len(dskeys) != 1 {
		t.Errorf("GetAll SoPtS: expected 1 key, got %v", len(dskeys))
	} else if dskeys[0].IntID() != 1 {
		t.Errorf("GetAll SoPtS: expected key IntID to be 1, got %v", dskeys[0].IntID())
	} else if len(qiPRes) != 1 {
		t.Errorf("GetAll SoPtS: expected 1 result, got %v", len(qiPRes))
	} else if qiPRes[0].Id != 1 {
		t.Errorf("GetAll SoPtS: expected entity id to be 1, got %v", qiPRes[0].Id)
	} else if qiPRes[0].Data != "one" {
		t.Errorf("GetAll SoPtS: expected entity data to be 'one', got '%v'", qiPRes[0].Data)
	}

	// Get the entity using normal Get to test local cache (provided the local cache actually got saved)
	qiP := &QueryItem{Id: 1}
	if err := n.Get(qiP); err != nil {
		t.Errorf("Get SoPtS: unexpected error: %v", err)
	} else if qiP.Id != 1 {
		t.Errorf("Get SoPtS: expected entity id to be 1, got %v", qiP.Id)
	} else if qiP.Data != "one" {
		t.Errorf("Get SoPtS: expected entity data to be 'one', got '%v'", qiP.Data)
	}

	// Clear the local memory cache, because we want to test it being filled correctly by Next
	n.FlushLocalCache()

	// Get the entity using an iterator
	qiIt := n.Run(datastore.NewQuery("QueryItem").Filter("data=", "one"))

	qiItRes := &QueryItem{}
	if dskey, err := qiIt.Next(qiItRes); err != nil {
		t.Errorf("Next: unexpected error: %v", err)
	} else if dskey.IntID() != 1 {
		t.Errorf("Next: expected key IntID to be 1, got %v", dskey.IntID())
	} else if qiItRes.Id != 1 {
		t.Errorf("Next: expected entity id to be 1, got %v", qiItRes.Id)
	} else if qiItRes.Data != "one" {
		t.Errorf("Next: expected entity data to be 'one', got '%v'", qiItRes.Data)
	}

	// Make sure the iterator ends correctly
	if _, err := qiIt.Next(&QueryItem{}); err != datastore.Done {
		t.Errorf("Next: expected iterator to end with the error datastore.Done, got %v", err)
	}

	// Get the entity using normal Get to test local cache (provided the local cache actually got saved)
	qiI := &QueryItem{Id: 1}
	if err := n.Get(qiI); err != nil {
		t.Errorf("Get Iterator: unexpected error: %v", err)
	} else if qiI.Id != 1 {
		t.Errorf("Get Iterator: expected entity id to be 1, got %v", qiI.Id)
	} else if qiI.Data != "one" {
		t.Errorf("Get Iterator: expected entity data to be 'one', got '%v'", qiI.Data)
	}

	// Clear the local memory cache, because we want to test it not being filled incorrectly when supplying a non-zero slice
	n.FlushLocalCache()

	// Get the entity using a non-zero slice of structs
	qiNZSRes := []QueryItem{{Id: 1, Data: "invalid cache"}}
	if dskeys, err := n.GetAll(datastore.NewQuery("QueryItem").Filter("data=", "two"), &qiNZSRes); err != nil {
		t.Errorf("GetAll NZSoS: unexpected error: %v", err)
	} else if len(dskeys) != 1 {
		t.Errorf("GetAll NZSoS: expected 1 key, got %v", len(dskeys))
	} else if dskeys[0].IntID() != 2 {
		t.Errorf("GetAll NZSoS: expected key IntID to be 2, got %v", dskeys[0].IntID())
	} else if len(qiNZSRes) != 2 {
		t.Errorf("GetAll NZSoS: expected slice len to be 2, got %v", len(qiNZSRes))
	} else if qiNZSRes[0].Id != 1 {
		t.Errorf("GetAll NZSoS: expected entity id to be 1, got %v", qiNZSRes[0].Id)
	} else if qiNZSRes[0].Data != "invalid cache" {
		t.Errorf("GetAll NZSoS: expected entity data to be 'invalid cache', got '%v'", qiNZSRes[0].Data)
	} else if qiNZSRes[1].Id != 2 {
		t.Errorf("GetAll NZSoS: expected entity id to be 2, got %v", qiNZSRes[1].Id)
	} else if qiNZSRes[1].Data != "two" {
		t.Errorf("GetAll NZSoS: expected entity data to be 'two', got '%v'", qiNZSRes[1].Data)
	}

	// Get the entities using normal GetMulti to test local cache
	qiNZSs := []QueryItem{{Id: 1}, {Id: 2}}
	if err := n.GetMulti(qiNZSs); err != nil {
		t.Errorf("GetMulti NZSoS: unexpected error: %v", err)
	} else if len(qiNZSs) != 2 {
		t.Errorf("GetMulti NZSoS: expected slice len to be 2, got %v", len(qiNZSs))
	} else if qiNZSs[0].Id != 1 {
		t.Errorf("GetMulti NZSoS: expected entity id to be 1, got %v", qiNZSs[0].Id)
	} else if qiNZSs[0].Data != "one" {
		t.Errorf("GetMulti NZSoS: expected entity data to be 'one', got '%v'", qiNZSs[0].Data)
	} else if qiNZSs[1].Id != 2 {
		t.Errorf("GetMulti NZSoS: expected entity id to be 2, got %v", qiNZSs[1].Id)
	} else if qiNZSs[1].Data != "two" {
		t.Errorf("GetMulti NZSoS: expected entity data to be 'two', got '%v'", qiNZSs[1].Data)
	}

	// Clear the local memory cache, because we want to test it not being filled incorrectly when supplying a non-zero slice
	n.FlushLocalCache()

	// Get the entity using a non-zero slice of pointers to struct
	qiNZPRes := []*QueryItem{{Id: 1, Data: "invalid cache"}}
	if dskeys, err := n.GetAll(datastore.NewQuery("QueryItem").Filter("data=", "two"), &qiNZPRes); err != nil {
		t.Errorf("GetAll NZSoPtS: unexpected error: %v", err)
	} else if len(dskeys) != 1 {
		t.Errorf("GetAll NZSoPtS: expected 1 key, got %v", len(dskeys))
	} else if dskeys[0].IntID() != 2 {
		t.Errorf("GetAll NZSoPtS: expected key IntID to be 2, got %v", dskeys[0].IntID())
	} else if len(qiNZPRes) != 2 {
		t.Errorf("GetAll NZSoPtS: expected slice len to be 2, got %v", len(qiNZPRes))
	} else if qiNZPRes[0].Id != 1 {
		t.Errorf("GetAll NZSoPtS: expected entity id to be 1, got %v", qiNZPRes[0].Id)
	} else if qiNZPRes[0].Data != "invalid cache" {
		t.Errorf("GetAll NZSoPtS: expected entity data to be 'invalid cache', got '%v'", qiNZPRes[0].Data)
	} else if qiNZPRes[1].Id != 2 {
		t.Errorf("GetAll NZSoPtS: expected entity id to be 2, got %v", qiNZPRes[1].Id)
	} else if qiNZPRes[1].Data != "two" {
		t.Errorf("GetAll NZSoPtS: expected entity data to be 'two', got '%v'", qiNZPRes[1].Data)
	}

	// Get the entities using normal GetMulti to test local cache
	qiNZPs := []*QueryItem{{Id: 1}, {Id: 2}}
	if err := n.GetMulti(qiNZPs); err != nil {
		t.Errorf("GetMulti NZSoPtS: unexpected error: %v", err)
	} else if len(qiNZPs) != 2 {
		t.Errorf("GetMulti NZSoPtS: expected slice len to be 2, got %v", len(qiNZPs))
	} else if qiNZPs[0].Id != 1 {
		t.Errorf("GetMulti NZSoPtS: expected entity id to be 1, got %v", qiNZPs[0].Id)
	} else if qiNZPs[0].Data != "one" {
		t.Errorf("GetMulti NZSoPtS: expected entity data to be 'one', got '%v'", qiNZPs[0].Data)
	} else if qiNZPs[1].Id != 2 {
		t.Errorf("GetMulti NZSoPtS: expected entity id to be 2, got %v", qiNZPs[1].Id)
	} else if qiNZPs[1].Data != "two" {
		t.Errorf("GetMulti NZSoPtS: expected entity data to be 'two', got '%v'", qiNZPs[1].Data)
	}

	// Clear the local memory cache, because we want to test it not being filled incorrectly by a keys-only query
	n.FlushLocalCache()

	// Test the simplest keys-only query
	if dskeys, err := n.GetAll(datastore.NewQuery("QueryItem").Filter("data=", "one").KeysOnly(), nil); err != nil {
		t.Errorf("GetAll KeysOnly: unexpected error: %v", err)
	} else if len(dskeys) != 1 {
		t.Errorf("GetAll KeysOnly: expected 1 key, got %v", len(dskeys))
	} else if dskeys[0].IntID() != 1 {
		t.Errorf("GetAll KeysOnly: expected key IntID to be 1, got %v", dskeys[0].IntID())
	}

	// Get the entity using normal Get to test that the local cache wasn't filled with incomplete data
	qiKO := &QueryItem{Id: 1}
	if err := n.Get(qiKO); err != nil {
		t.Errorf("Get KeysOnly: unexpected error: %v", err)
	} else if qiKO.Id != 1 {
		t.Errorf("Get KeysOnly: expected entity id to be 1, got %v", qiKO.Id)
	} else if qiKO.Data != "one" {
		t.Errorf("Get KeysOnly: expected entity data to be 'one', got '%v'", qiKO.Data)
	}

	// Clear the local memory cache, because we want to test it not being filled incorrectly by a keys-only query
	n.FlushLocalCache()

	// Test the keys-only query with slice of structs
	qiKOSRes := []QueryItem{}
	if dskeys, err := n.GetAll(datastore.NewQuery("QueryItem").Filter("data=", "one").KeysOnly(), &qiKOSRes); err != nil {
		t.Errorf("GetAll KeysOnly SoS: unexpected error: %v", err)
	} else if len(dskeys) != 1 {
		t.Errorf("GetAll KeysOnly SoS: expected 1 key, got %v", len(dskeys))
	} else if dskeys[0].IntID() != 1 {
		t.Errorf("GetAll KeysOnly SoS: expected key IntID to be 1, got %v", dskeys[0].IntID())
	} else if len(qiKOSRes) != 1 {
		t.Errorf("GetAll KeysOnly SoS: expected 1 result, got %v", len(qiKOSRes))
	} else if k := reflect.TypeOf(qiKOSRes[0]).Kind(); k != reflect.Struct {
		t.Errorf("GetAll KeysOnly SoS: expected struct, got %v", k)
	} else if qiKOSRes[0].Id != 1 {
		t.Errorf("GetAll KeysOnly SoS: expected entity id to be 1, got %v", qiKOSRes[0].Id)
	} else if qiKOSRes[0].Data != "" {
		t.Errorf("GetAll KeysOnly SoS: expected entity data to be empty, got '%v'", qiKOSRes[0].Data)
	}

	// Get the entity using normal Get to test that the local cache wasn't filled with incomplete data
	if err := n.GetMulti(qiKOSRes); err != nil {
		t.Errorf("Get KeysOnly SoS: unexpected error: %v", err)
	} else if qiKOSRes[0].Id != 1 {
		t.Errorf("Get KeysOnly SoS: expected entity id to be 1, got %v", qiKOSRes[0].Id)
	} else if qiKOSRes[0].Data != "one" {
		t.Errorf("Get KeysOnly SoS: expected entity data to be 'one', got '%v'", qiKOSRes[0].Data)
	}

	// Clear the local memory cache, because we want to test it not being filled incorrectly by a keys-only query
	n.FlushLocalCache()

	// Test the keys-only query with slice of pointers to struct
	qiKOPRes := []*QueryItem{}
	if dskeys, err := n.GetAll(datastore.NewQuery("QueryItem").Filter("data=", "one").KeysOnly(), &qiKOPRes); err != nil {
		t.Errorf("GetAll KeysOnly SoPtS: unexpected error: %v", err)
	} else if len(dskeys) != 1 {
		t.Errorf("GetAll KeysOnly SoPtS: expected 1 key, got %v", len(dskeys))
	} else if dskeys[0].IntID() != 1 {
		t.Errorf("GetAll KeysOnly SoPtS: expected key IntID to be 1, got %v", dskeys[0].IntID())
	} else if len(qiKOPRes) != 1 {
		t.Errorf("GetAll KeysOnly SoPtS: expected 1 result, got %v", len(qiKOPRes))
	} else if k := reflect.TypeOf(qiKOPRes[0]).Kind(); k != reflect.Ptr {
		t.Errorf("GetAll KeysOnly SoPtS: expected pointer, got %v", k)
	} else if qiKOPRes[0].Id != 1 {
		t.Errorf("GetAll KeysOnly SoPtS: expected entity id to be 1, got %v", qiKOPRes[0].Id)
	} else if qiKOPRes[0].Data != "" {
		t.Errorf("GetAll KeysOnly SoPtS: expected entity data to be empty, got '%v'", qiKOPRes[0].Data)
	}

	// Get the entity using normal Get to test that the local cache wasn't filled with incomplete data
	if err := n.GetMulti(qiKOPRes); err != nil {
		t.Errorf("Get KeysOnly SoPtS: unexpected error: %v", err)
	} else if qiKOPRes[0].Id != 1 {
		t.Errorf("Get KeysOnly SoPtS: expected entity id to be 1, got %v", qiKOPRes[0].Id)
	} else if qiKOPRes[0].Data != "one" {
		t.Errorf("Get KeysOnly SoPtS: expected entity data to be 'one', got '%v'", qiKOPRes[0].Data)
	}

	// Clear the local memory cache, because we want to test it not being filled incorrectly when supplying a non-zero slice
	n.FlushLocalCache()

	// Test the keys-only query with non-zero slice of structs
	qiKONZSRes := []QueryItem{{Id: 1, Data: "invalid cache"}}
	if dskeys, err := n.GetAll(datastore.NewQuery("QueryItem").Filter("data=", "two").KeysOnly(), &qiKONZSRes); err != nil {
		t.Errorf("GetAll KeysOnly NZSoS: unexpected error: %v", err)
	} else if len(dskeys) != 1 {
		t.Errorf("GetAll KeysOnly NZSoS: expected 1 key, got %v", len(dskeys))
	} else if dskeys[0].IntID() != 2 {
		t.Errorf("GetAll KeysOnly NZSoS: expected key IntID to be 2, got %v", dskeys[0].IntID())
	} else if len(qiKONZSRes) != 2 {
		t.Errorf("GetAll KeysOnly NZSoS: expected slice len to be 2, got %v", len(qiKONZSRes))
	} else if qiKONZSRes[0].Id != 1 {
		t.Errorf("GetAll KeysOnly NZSoS: expected entity id to be 1, got %v", qiKONZSRes[0].Id)
	} else if qiKONZSRes[0].Data != "invalid cache" {
		t.Errorf("GetAll KeysOnly NZSoS: expected entity data to be 'invalid cache', got '%v'", qiKONZSRes[0].Data)
	} else if k := reflect.TypeOf(qiKONZSRes[1]).Kind(); k != reflect.Struct {
		t.Errorf("GetAll KeysOnly NZSoS: expected struct, got %v", k)
	} else if qiKONZSRes[1].Id != 2 {
		t.Errorf("GetAll KeysOnly NZSoS: expected entity id to be 2, got %v", qiKONZSRes[1].Id)
	} else if qiKONZSRes[1].Data != "" {
		t.Errorf("GetAll KeysOnly NZSoS: expected entity data to be empty, got '%v'", qiKONZSRes[1].Data)
	}

	// Get the entities using normal GetMulti to test local cache
	if err := n.GetMulti(qiKONZSRes); err != nil {
		t.Errorf("GetMulti NZSoS: unexpected error: %v", err)
	} else if len(qiKONZSRes) != 2 {
		t.Errorf("GetMulti NZSoS: expected slice len to be 2, got %v", len(qiKONZSRes))
	} else if qiKONZSRes[0].Id != 1 {
		t.Errorf("GetMulti NZSoS: expected entity id to be 1, got %v", qiKONZSRes[0].Id)
	} else if qiKONZSRes[0].Data != "one" {
		t.Errorf("GetMulti NZSoS: expected entity data to be 'one', got '%v'", qiKONZSRes[0].Data)
	} else if qiKONZSRes[1].Id != 2 {
		t.Errorf("GetMulti NZSoS: expected entity id to be 2, got %v", qiKONZSRes[1].Id)
	} else if qiKONZSRes[1].Data != "two" {
		t.Errorf("GetMulti NZSoS: expected entity data to be 'two', got '%v'", qiKONZSRes[1].Data)
	}

	// Clear the local memory cache, because we want to test it not being filled incorrectly when supplying a non-zero slice
	n.FlushLocalCache()

	// Test the keys-only query with non-zero slice of pointers to struct
	qiKONZPRes := []*QueryItem{{Id: 1, Data: "invalid cache"}}
	if dskeys, err := n.GetAll(datastore.NewQuery("QueryItem").Filter("data=", "two").KeysOnly(), &qiKONZPRes); err != nil {
		t.Errorf("GetAll KeysOnly NZSoPtS: unexpected error: %v", err)
	} else if len(dskeys) != 1 {
		t.Errorf("GetAll KeysOnly NZSoPtS: expected 1 key, got %v", len(dskeys))
	} else if dskeys[0].IntID() != 2 {
		t.Errorf("GetAll KeysOnly NZSoPtS: expected key IntID to be 2, got %v", dskeys[0].IntID())
	} else if len(qiKONZPRes) != 2 {
		t.Errorf("GetAll KeysOnly NZSoPtS: expected slice len to be 2, got %v", len(qiKONZPRes))
	} else if qiKONZPRes[0].Id != 1 {
		t.Errorf("GetAll KeysOnly NZSoPtS: expected entity id to be 1, got %v", qiKONZPRes[0].Id)
	} else if qiKONZPRes[0].Data != "invalid cache" {
		t.Errorf("GetAll KeysOnly NZSoPtS: expected entity data to be 'invalid cache', got '%v'", qiKONZPRes[0].Data)
	} else if k := reflect.TypeOf(qiKONZPRes[1]).Kind(); k != reflect.Ptr {
		t.Errorf("GetAll KeysOnly NZSoPtS: expected pointer, got %v", k)
	} else if qiKONZPRes[1].Id != 2 {
		t.Errorf("GetAll KeysOnly NZSoPtS: expected entity id to be 2, got %v", qiKONZPRes[1].Id)
	} else if qiKONZPRes[1].Data != "" {
		t.Errorf("GetAll KeysOnly NZSoPtS: expected entity data to be empty, got '%v'", qiKONZPRes[1].Data)
	}

	// Get the entities using normal GetMulti to test local cache
	if err := n.GetMulti(qiKONZPRes); err != nil {
		t.Errorf("GetMulti NZSoPtS: unexpected error: %v", err)
	} else if len(qiKONZPRes) != 2 {
		t.Errorf("GetMulti NZSoPtS: expected slice len to be 2, got %v", len(qiKONZPRes))
	} else if qiKONZPRes[0].Id != 1 {
		t.Errorf("GetMulti NZSoPtS: expected entity id to be 1, got %v", qiKONZPRes[0].Id)
	} else if qiKONZPRes[0].Data != "one" {
		t.Errorf("GetMulti NZSoPtS: expected entity data to be 'one', got '%v'", qiKONZPRes[0].Data)
	} else if qiKONZPRes[1].Id != 2 {
		t.Errorf("GetMulti NZSoPtS: expected entity id to be 2, got %v", qiKONZPRes[1].Id)
	} else if qiKONZPRes[1].Data != "two" {
		t.Errorf("GetMulti NZSoPtS: expected entity data to be 'two', got '%v'", qiKONZPRes[1].Data)
	}
}

type keyTest struct {
	obj interface{}
	key *datastore.Key
}

type NoId struct {
}

type HasId struct {
	Id   int64 `datastore:"-" goon:"id"`
	Name string
}

type HasKind struct {
	Id   int64  `datastore:"-" goon:"id"`
	Kind string `datastore:"-" goon:"kind"`
	Name string
}

type HasDefaultKind struct {
	Id   int64  `datastore:"-" goon:"id"`
	Kind string `datastore:"-" goon:"kind,DefaultKind"`
	Name string
}

type QueryItem struct {
	Id   int64  `datastore:"-" goon:"id"`
	Data string `datastore:"data"`
}

type HasString struct {
	Id string `datastore:"-" goon:"id"`
}

type TwoId struct {
	IntId    int64  `goon:"id"`
	StringId string `goon:"id"`
}

type PutGet struct {
	ID    int64 `datastore:"-" goon:"id"`
	Value int32
}

// Commenting out for issue https://code.google.com/p/googleappengine/issues/detail?id=10493
//func TestMemcachePutTimeout(t *testing.T) {
//	c, done, err := aetest.NewContext()
//	if err != nil {
//		t.Fatalf("Could not start aetest - %v", err)
//	}
//	defer done()
//	g := FromContext(c)
//	MemcachePutTimeoutSmall = time.Second
//	// put a HasId resource, then test pulling it from memory, memcache, and datastore
//	hi := &HasId{Name: "hasid"} // no id given, should be automatically created by the datastore
//	if _, err := g.Put(hi); err != nil {
//		t.Errorf("put: unexpected error - %v", err)
//	}

//	MemcachePutTimeoutSmall = 0
//	MemcacheGetTimeout = 0
//	if err := g.putMemcache([]interface{}{hi}); !appengine.IsTimeoutError(err) {
//		t.Errorf("Request should timeout - err = %v", err)
//	}
//	MemcachePutTimeoutSmall = time.Second
//	MemcachePutTimeoutThreshold = 0
//	MemcachePutTimeoutLarge = 0
//	if err := g.putMemcache([]interface{}{hi}); !appengine.IsTimeoutError(err) {
//		t.Errorf("Request should timeout - err = %v", err)
//	}

//	MemcachePutTimeoutLarge = time.Second
//	if err := g.putMemcache([]interface{}{hi}); err != nil {
//		t.Errorf("putMemcache: unexpected error - %v", err)
//	}

//	g.FlushLocalCache()
//	memcache.Flush(c)
//	// time out Get
//	MemcacheGetTimeout = 0
//	// time out Put too
//	MemcachePutTimeoutSmall = 0
//	MemcachePutTimeoutThreshold = 0
//	MemcachePutTimeoutLarge = 0
//	hiResult := &HasId{Id: hi.Id}
//	if err := g.Get(hiResult); err != nil {
//		t.Errorf("Request should not timeout cause we'll fetch from the datastore but got error  %v", err)
//		// Put timing out should also error, but it won't be returned here, just logged
//	}
//	if !reflect.DeepEqual(hi, hiResult) {
//		t.Errorf("Fetched object isn't accurate - want %v, fetched %v", hi, hiResult)
//	}

//	hiResult = &HasId{Id: hi.Id}
//	g.FlushLocalCache()
//	MemcacheGetTimeout = time.Second
//	if err := g.Get(hiResult); err != nil {
//		t.Errorf("Request should not timeout cause we'll fetch from memcache successfully but got error %v", err)
//	}
//	if !reflect.DeepEqual(hi, hiResult) {
//		t.Errorf("Fetched object isn't accurate - want %v, fetched %v", hi, hiResult)
//	}
//}

// This test won't fail but if run with -race flag, it will show known race conditions
// Using multiple goroutines per http request is recommended here:
// http://talks.golang.org/2013/highperf.slide#22
func TestRace(t *testing.T) {
	c, done, err := aetest.NewContext()
	if err != nil {
		t.Fatalf("Could not start aetest - %v", err)
	}
	defer done()
	g := FromContext(c)

	var hasIdSlice []*HasId
	for x := 1; x <= 4000; x++ {
		hasIdSlice = append(hasIdSlice, &HasId{Id: int64(x), Name: "Race"})
	}
	_, err = g.PutMulti(hasIdSlice)
	if err != nil {
		t.Fatalf("Could not put Race entities - %v", err)
	}
	hasIdSlice = hasIdSlice[:0]
	for x := 1; x <= 4000; x++ {
		hasIdSlice = append(hasIdSlice, &HasId{Id: int64(x)})
	}
	var wg sync.WaitGroup
	wg.Add(3)
	go func() {
		err := g.Get(hasIdSlice[0])
		if err != nil {
			t.Errorf("Error fetching id #0 - %v", err)
		}
		wg.Done()
	}()
	go func() {
		err := g.GetMulti(hasIdSlice[1:1500])
		if err != nil {
			t.Errorf("Error fetching ids 1 through 1499 - %v", err)
		}
		wg.Done()
	}()
	go func() {
		err := g.GetMulti(hasIdSlice[1500:])
		if err != nil {
			t.Errorf("Error fetching id #1500 through 4000 - %v", err)
		}
		wg.Done()
	}()
	wg.Wait()
	for x, hi := range hasIdSlice {
		if hi.Name != "Race" {
			t.Errorf("Object #%d not fetched properly, fetched instead - %v", x, hi)
		}
	}

	// in case of datastore failure
	errInternalCall := errors.New("internal call error")
	withErrorContext := func(ctx context.Context, multiLimit int) context.Context {
		return appengine.WithAPICallFunc(ctx, func(ctx context.Context, service, method string, in, out proto.Message) error {
			if service != "datastore_v3" {
				return nil
			}
			if method != "Put" && method != "Get" && method != "Delete" {
				return nil
			}
			errs := make(appengine.MultiError, multiLimit)
			for x := 0; x < multiLimit; x++ {
				errs[x] = errInternalCall
			}
			return errs
		})
	}

	g.Context = withErrorContext(g.Context, putMultiLimit)
	_, err = g.PutMulti(hasIdSlice)
	if err != errInternalCall {
		t.Fatalf("Expected %v, got %v", errInternalCall, err)
	}

	g.FlushLocalCache()
	g.Context = withErrorContext(g.Context, getMultiLimit)
	err = g.GetMulti(hasIdSlice)
	if err != errInternalCall {
		t.Fatalf("Expected %v, got %v", errInternalCall, err)
	}

	keys := make([]*datastore.Key, len(hasIdSlice))
	for x, hasId := range hasIdSlice {
		keys[x] = g.Key(hasId)
	}
	g.Context = withErrorContext(g.Context, deleteMultiLimit)
	err = g.DeleteMulti(keys)
	if err != errInternalCall {
		t.Fatalf("Expected %v, got %v", errInternalCall, err)
	}
}

func TestPutGet(t *testing.T) {
	c, done, err := aetest.NewContext()
	if err != nil {
		t.Fatalf("Could not start aetest - %v", err)
	}
	defer done()
	g := FromContext(c)

	key, err := g.Put(&PutGet{ID: 12, Value: 15})
	if err != nil {
		t.Fatal(err)
	}
	if key.IntID() != 12 {
		t.Fatal("ID should be 12 but is", key.IntID())
	}

	// Datastore Get
	dsPutGet := &PutGet{}
	err = datastore.Get(c,
		datastore.NewKey(c, "PutGet", "", 12, nil), dsPutGet)
	if err != nil {
		t.Fatal(err)
	}
	if dsPutGet.Value != 15 {
		t.Fatal("dsPutGet.Value should be 15 but is",
			dsPutGet.Value)
	}

	// Goon Get
	goonPutGet := &PutGet{ID: 12}
	err = g.Get(goonPutGet)
	if err != nil {
		t.Fatal(err)
	}
	if goonPutGet.ID != 12 {
		t.Fatal("goonPutGet.ID should be 12 but is", goonPutGet.ID)
	}
	if goonPutGet.Value != 15 {
		t.Fatal("goonPutGet.Value should be 15 but is",
			goonPutGet.Value)
	}
}

func prefixKindName(src interface{}) string {
	return "prefix." + DefaultKindName(src)
}

func TestCustomKindName(t *testing.T) {
	c, done, err := aetest.NewContext()
	if err != nil {
		t.Fatalf("Could not start aetest - %v", err)
	}
	defer done()
	g := FromContext(c)

	hi := HasId{Name: "Foo"}

	//gate
	if kind := g.Kind(hi); kind != "HasId" {
		t.Fatal("HasId King should not have a prefix, but instead is, ", kind)
	}

	g.KindNameResolver = prefixKindName

	if kind := g.Kind(hi); kind != "prefix.HasId" {
		t.Fatal("HasId King should have a prefix, but instead is, ", kind)
	}

	_, err = g.Put(&hi)

	if err != nil {
		t.Fatal("Should be able to put a record: ", err)
	}

	// Due to eventual consistency, we need to wait a bit. The old aetest package
	// had an option to enable strong consistency that has been removed. This
	// is currently the best way I'm aware of to do this.
	time.Sleep(time.Second)
	reget1 := []HasId{}
	query := datastore.NewQuery("prefix.HasId")
	query.GetAll(c, &reget1)
	if len(reget1) != 1 {
		t.Fatal("Should have 1 record stored in datastore ", reget1)
	}
	if reget1[0].Name != "Foo" {
		t.Fatal("Name should be Foo ", reget1[0].Name)
	}
}

func TestMultis(t *testing.T) {
	c, done, err := aetest.NewContext()
	if err != nil {
		t.Fatalf("Could not start aetest - %v", err)
	}
	defer done()
	n := FromContext(c)

	testAmounts := []int{1, 999, 1000, 1001, 1999, 2000, 2001, 2510}
	for _, x := range testAmounts {
		memcache.Flush(c)
		objects := make([]*HasId, x)
		for y := 0; y < x; y++ {
			objects[y] = &HasId{Id: int64(y + 1)}
		}
		if keys, err := n.PutMulti(objects); err != nil {
			t.Fatalf("Error in PutMulti for %d objects - %v", x, err)
		} else if len(keys) != len(objects) {
			t.Fatalf("Expected %v keys, got %v", len(objects), len(keys))
		} else {
			for i, key := range keys {
				if key.IntID() != int64(i+1) {
					t.Fatalf("Expected object #%v key to be %v, got %v", i, (i + 1), key.IntID())
				}
			}
		}
		n.FlushLocalCache() // Put just put them in the local cache, get rid of it before doing the Get
		if err := n.GetMulti(objects); err != nil {
			t.Fatalf("Error in GetMulti - %v", err)
		}
	}

	// check if the returned keys match the struct keys for autogenerated keys
	for _, x := range testAmounts {
		memcache.Flush(c)
		objects := make([]*HasId, x)
		for y := 0; y < x; y++ {
			objects[y] = &HasId{}
		}
		if keys, err := n.PutMulti(objects); err != nil {
			t.Fatalf("Error in PutMulti for %d objects - %v", x, err)
		} else if len(keys) != len(objects) {
			t.Fatalf("Expected %v keys, got %v", len(objects), len(keys))
		} else {
			for i, key := range keys {
				if key.IntID() != objects[i].Id {
					t.Errorf("Expected object #%v key to be %v, got %v", i, objects[i].Id, key.IntID())
				}
			}
		}
		n.FlushLocalCache()
	}

	// do it again, but only write numbers divisible by 100
	for _, x := range testAmounts {
		memcache.Flush(c)
		getobjects := make([]*HasId, 0, x)
		putobjects := make([]*HasId, 0, x/100+1)
		keys := make([]*datastore.Key, x)
		for y := 0; y < x; y++ {
			keys[y] = datastore.NewKey(c, "HasId", "", int64(y+1), nil)
		}
		if err := n.DeleteMulti(keys); err != nil {
			t.Fatalf("Error deleting keys - %v", err)
		}
		for y := 0; y < x; y++ {
			getobjects = append(getobjects, &HasId{Id: int64(y + 1)})
			if y%100 == 0 {
				putobjects = append(putobjects, &HasId{Id: int64(y + 1)})
			}
		}

		_, err := n.PutMulti(putobjects)
		if err != nil {
			t.Fatalf("Error in PutMulti for %d objects - %v", x, err)
		}
		n.FlushLocalCache() // Put just put them in the local cache, get rid of it before doing the Get
		err = n.GetMulti(getobjects)
		if err == nil && x != 1 { // a test size of 1 has no objects divisible by 100, so there's no cache miss to return
			t.Errorf("Should be receiving a multiError on %d objects, but got no errors", x)
			continue
		}

		merr, ok := err.(appengine.MultiError)
		if ok {
			if len(merr) != len(getobjects) {
				t.Errorf("Should have received a MultiError object of length %d but got length %d instead", len(getobjects), len(merr))
			}
			for x := range merr {
				switch { // record good conditions, fail in other conditions
				case merr[x] == nil && x%100 == 0:
				case merr[x] != nil && x%100 != 0:
				default:
					t.Errorf("Found bad condition on object[%d] and error %v", x+1, merr[x])
				}
			}
		} else if x != 1 {
			t.Errorf("Did not return a multierror on fetch but when fetching %d objects, received - %v", x, merr)
		}
	}
}

type root struct {
	Id   int64 `datastore:"-" goon:"id"`
	Data int
}

type normalChild struct {
	Id     int64          `datastore:"-" goon:"id"`
	Parent *datastore.Key `datastore:"-" goon:"parent"`
	Data   int
}

type coolKey *datastore.Key

type derivedChild struct {
	Id     int64   `datastore:"-" goon:"id"`
	Parent coolKey `datastore:"-" goon:"parent"`
	Data   int
}

func TestParents(t *testing.T) {
	c, done, err := aetest.NewContext()
	if err != nil {
		t.Fatalf("Could not start aetest - %v", err)
	}
	defer done()
	n := FromContext(c)

	r := &root{1, 10}
	rootKey, err := n.Put(r)
	if err != nil {
		t.Fatalf("couldn't Put(%+v)", r)
	}

	// Put exercises both get and set, since Id is uninitialized
	nc := &normalChild{0, rootKey, 20}
	nk, err := n.Put(nc)
	if err != nil {
		t.Fatalf("couldn't Put(%+v)", nc)
	}
	if nc.Parent == rootKey {
		t.Fatalf("derived parent key pointer value didn't change")
	}
	if !(*datastore.Key)(nc.Parent).Equal(rootKey) {
		t.Fatalf("parent of key not equal '%s' v '%s'! ", (*datastore.Key)(nc.Parent), rootKey)
	}
	if !nk.Parent().Equal(rootKey) {
		t.Fatalf("parent of key not equal '%s' v '%s'! ", nk, rootKey)
	}

	dc := &derivedChild{0, (coolKey)(rootKey), 12}
	dk, err := n.Put(dc)
	if err != nil {
		t.Fatalf("couldn't Put(%+v)", dc)
	}
	if dc.Parent == rootKey {
		t.Fatalf("derived parent key pointer value didn't change")
	}
	if !(*datastore.Key)(dc.Parent).Equal(rootKey) {
		t.Fatalf("parent of key not equal '%s' v '%s'! ", (*datastore.Key)(dc.Parent), rootKey)
	}
	if !dk.Parent().Equal(rootKey) {
		t.Fatalf("parent of key not equal '%s' v '%s'! ", dk, rootKey)
	}
}

type ContainerStruct struct {
	Id string `datastore:"-" goon:"id"`
	embeddedStructA
	embeddedStructB `datastore:"w"`
}

type embeddedStructA struct {
	X int
	y int
}

type embeddedStructB struct {
	Z1 int
	Z2 int `datastore:"z2fancy"`
}

func TestEmbeddedStruct(t *testing.T) {
	c, done, err := aetest.NewContext()
	if err != nil {
		t.Fatalf("Could not start aetest - %v", err)
	}
	defer done()
	g := FromContext(c)

	// Store some data with an embedded unexported struct
	pcs := &ContainerStruct{Id: "foo"}
	pcs.X, pcs.y, pcs.Z1, pcs.Z2 = 1, 2, 3, 4
	_, err = g.Put(pcs)
	if err != nil {
		t.Errorf("Unexpected error on put - %v", err)
	}

	// First run fetches from the datastore (as Put() only caches to the local cache)
	// Second run fetches from memcache (as our first run here called Get() which caches into memcache)
	for i := 1; i <= 2; i++ {
		// Clear the local cache
		g.FlushLocalCache()

		// Fetch it and confirm the values
		gcs := &ContainerStruct{Id: pcs.Id}
		err = g.Get(gcs)
		if err != nil {
			t.Errorf("#%v - Unexpected error on get - %v", i, err)
		}
		// The exported field must have the correct value
		if gcs.X != pcs.X {
			t.Errorf("#%v - Expected - %v, got %v", i, pcs.X, gcs.X)
		}
		if gcs.Z1 != pcs.Z1 {
			t.Errorf("#%v - Expected - %v, got %v", i, pcs.Z1, gcs.Z1)
		}
		if gcs.Z2 != pcs.Z2 {
			t.Errorf("#%v - Expected - %v, got %v", i, pcs.Z2, gcs.Z2)
		}
		// The unexported field must be zero-valued
		if gcs.y != 0 {
			t.Errorf("#%v - Expected - %v, got %v", i, 0, gcs.y)
		}
	}
}

func TestChangeMemcacheKey(t *testing.T) {
	c, done, err := aetest.NewContext()
	if err != nil {
		t.Fatalf("Could not start aetest - %v", err)
	}
	defer done()

	originalMemcacheKey := MemcacheKey
	defer func() {
		MemcacheKey = originalMemcacheKey
	}()
	verID := appengine.VersionID(c)
	MemcacheKey = func(k *datastore.Key) string {
		return "g2:" + verID + ":" + k.Encode()
	}

	g := FromContext(c)

	key, err := g.Put(&PutGet{ID: 12, Value: 15})
	if err != nil {
		t.Fatal(err)
	}
	g.FlushLocalCache()
	err = g.Get(&PutGet{ID: 12})
	if err != nil {
		t.Fatal(err)
	}

	_, err = memcache.Get(c, "g2:"+verID+":"+key.Encode())
	if err != nil {
		t.Fatal("Memcache key should have 'g2:`versionID`:prefix", err)
	}
}<|MERGE_RESOLUTION|>--- conflicted
+++ resolved
@@ -767,6 +767,11 @@
 	}
 }
 
+type MigrationEntity interface {
+	number() int32
+	parent() *datastore.Key
+}
+
 type MigrationA struct {
 	_kind            string            `goon:"kind,Migration"`
 	Parent           *datastore.Key    `datastore:"-" goon:"parent"`
@@ -789,6 +794,14 @@
 	DeprecatedField  string       `datastore:"depf,noindex"`
 	DeprecatedStruct MigrationSub `datastore:"deps,noindex"`
 	FinalField       string       `datastore:"final,noindex"` // This should always be last, to test deprecating middle properties
+}
+
+func (m MigrationA) parent() *datastore.Key {
+	return m.Parent
+}
+
+func (m MigrationA) number() int32 {
+	return m.Number
 }
 
 type MigrationSub struct {
@@ -856,12 +869,26 @@
 	FinalField     string            `datastore:"final,noindex"`
 }
 
+func (m MigrationB) parent() *datastore.Key {
+	return m.Parent
+}
+
+func (m MigrationB) number() int32 {
+	return m.FancyNumber
+}
+
 // MigrationA with PropertyLoadSaver interface
 type MigrationPlsA MigrationA
 
 // MigrationB with PropertyLoadSaver interface
 type MigrationPlsB MigrationB
 
+func (m MigrationPlsA) parent() *datastore.Key {
+	return m.Parent
+}
+func (m MigrationPlsA) number() int32 {
+	return m.Number
+}
 func (m *MigrationPlsA) Save() ([]datastore.Property, error) {
 	return datastore.SaveStruct(m)
 }
@@ -869,6 +896,12 @@
 	return datastore.LoadStruct(m, props)
 }
 
+func (m MigrationPlsB) parent() *datastore.Key {
+	return m.Parent
+}
+func (m MigrationPlsB) number() int32 {
+	return m.FancyNumber
+}
 func (m *MigrationPlsB) Save() ([]datastore.Property, error) {
 	return datastore.SaveStruct(m)
 }
@@ -918,39 +951,39 @@
 	testcase := []struct {
 		name                string
 		ignoreFieldMismatch bool
-		src, dst            interface{}
+		src, dst            MigrationEntity
 	}{
 		{
 			name:                "NormalCache -> NormalCache (IgnoreFieldMismatch:true)",
 			ignoreFieldMismatch: true,
-			src:                 &MigrationA{Id: 1},
-			dst:                 &MigrationB{Identification: 1},
+			src:                 &MigrationA{Parent: parentKey, Id: 1},
+			dst:                 &MigrationB{Parent: parentKey, Identification: 1},
 		},
 		{
 			name:                "NormalCache -> NormalCache (IgnoreFieldMismatch:false)",
 			ignoreFieldMismatch: false,
-			src:                 &MigrationA{Id: 1},
-			dst:                 &MigrationB{Identification: 1},
+			src:                 &MigrationA{Parent: parentKey, Id: 1},
+			dst:                 &MigrationB{Parent: parentKey, Identification: 1},
 		},
 		{
 			// struct can fetch PropertyListCache
 			name:                "PropertyListCache -> NormalCache (IgnoreFieldMismatch:true)",
 			ignoreFieldMismatch: true,
-			src:                 &MigrationPlsA{Id: 1},
-			dst:                 &MigrationB{Identification: 1},
+			src:                 &MigrationPlsA{Parent: parentKey, Id: 1},
+			dst:                 &MigrationB{Parent: parentKey, Identification: 1},
 		},
 		{
 			name:                "PropertyListCache -> PropertyListCache (IgnoreFieldMismatch:true)",
 			ignoreFieldMismatch: true,
-			src:                 &MigrationPlsA{Id: 1},
-			dst:                 &MigrationPlsB{Identification: 1},
+			src:                 &MigrationPlsA{Parent: parentKey, Id: 1},
+			dst:                 &MigrationPlsB{Parent: parentKey, Identification: 1},
 		},
 		{
 			// PropertyLoadSaver should not fetch NormalCache but simply falls back to datastore
 			name:                "NormalCache -> PropertyListCache (IgnoreFieldMismatch:true)",
 			ignoreFieldMismatch: true,
-			src:                 &MigrationA{Id: 1},
-			dst:                 &MigrationPlsB{Identification: 1},
+			src:                 &MigrationA{Parent: parentKey, Id: 1},
+			dst:                 &MigrationPlsB{Parent: parentKey, Identification: 1},
 		},
 	}
 	for _, tt := range testcase {
@@ -961,12 +994,7 @@
 		memcache.Flush(c)
 
 		// Get it back, so it's in the cache
-<<<<<<< HEAD
 		if err := g.Get(tt.src); err != nil {
-=======
-		migA = &MigrationA{Parent: parentKey, Id: 1}
-		if err := g.Get(migA); err != nil {
->>>>>>> 0cd9745d
 			t.Errorf("Unexpected error on Get: %v", err)
 		}
 
@@ -974,56 +1002,42 @@
 		g.FlushLocalCache()
 
 		// Test whether memcache supports migration
+		var fetched MigrationEntity
 		debugInfo := fmt.Sprintf("%s - MC", tt.name)
-		verifyMigration(t, g, tt.src, tt.dst, migrationMethodGet, debugInfo)
-		checkMigrationResult(t, g, tt.src, tt.dst, debugInfo)
+		fetched = verifyMigration(t, g, tt.src, tt.dst, migrationMethodGet, debugInfo)
+		checkMigrationResult(t, g, tt.src, fetched, debugInfo)
 
 		// Test whether datastore supports migration
 		for method := 0; method < migrationMethodCount; method++ {
-<<<<<<< HEAD
-			// Clear all the caches
-			g.FlushLocalCache()
-			memcache.Flush(c)
-
-			// Test whether datastore supports migration
-			debugInfo := fmt.Sprintf("%s DS-%v", tt.name, method)
-			verifyMigration(t, g, tt.src, tt.dst, method, debugInfo)
-			checkMigrationResult(t, g, tt.src, tt.dst, debugInfo)
-		}
-	}
-}
-
-func verifyMigration(t *testing.T, g *Goon, src, dst interface{}, method int, debugInfo string) {
+			// Test both inside a transaction and outside
+			for tx := 0; tx < 2; tx++ {
+				// Clear all the caches
+				g.FlushLocalCache()
+				memcache.Flush(c)
+
+				debugInfo := fmt.Sprintf("%s DS-%v-%v-%v", tt.name, tx, method, IgnoreFieldMismatch)
+				if tx == 1 {
+					if err := g.RunInTransaction(func(tg *Goon) error {
+						fetched = verifyMigration(t, tg, tt.src, tt.dst, method, debugInfo)
+						return nil
+					}, &datastore.TransactionOptions{XG: false}); err != nil {
+						t.Errorf("Unexpected error with TXN - %v", err)
+					}
+				} else {
+					fetched = verifyMigration(t, g, tt.src, tt.dst, method, debugInfo)
+				}
+				checkMigrationResult(t, g, tt.src, fetched, debugInfo)
+			}
+		}
+	}
+}
+
+func verifyMigration(t *testing.T, g *Goon, src, dst MigrationEntity, method int, debugInfo string) (fetched MigrationEntity) {
 	sliceType := reflect.SliceOf(reflect.TypeOf(dst))
 	slicePtr := reflect.New(sliceType)
 	slicePtr.Elem().Set(reflect.MakeSlice(sliceType, 0, 10))
 	slice := slicePtr.Interface()
 	sliceVal := slicePtr.Elem()
-=======
-			// Test both inside a transaction and outside
-			for tx := 0; tx < 2; tx++ {
-				// Clear all the caches
-				g.FlushLocalCache()
-				memcache.Flush(c)
-
-				if tx == 1 {
-					if err := g.RunInTransaction(func(tg *Goon) error {
-						verifyMigration(t, tg, migA, method, fmt.Sprintf("DS-%v-%v-%v", tx, method, IgnoreFieldMismatch))
-						return nil
-					}, &datastore.TransactionOptions{XG: false}); err != nil {
-						t.Errorf("Unexpected error with TXN - %v", err)
-					}
-				} else {
-					verifyMigration(t, g, migA, method, fmt.Sprintf("DS-%v-%v-%v", tx, method, IgnoreFieldMismatch))
-				}
-			}
-		}
-	}
-}
-
-func verifyMigration(t *testing.T, g *Goon, migA *MigrationA, method int, debugInfo string) {
-	migB := &MigrationB{Parent: migA.Parent, Identification: migA.Id}
->>>>>>> 0cd9745d
 
 	switch method {
 	case migrationMethodGet:
@@ -1031,46 +1045,29 @@
 			t.Errorf("%v > Unexpected error on Get: %v", debugInfo, err)
 			return
 		}
-		break
+		return dst
 	case migrationMethodGetAll:
-<<<<<<< HEAD
-		if _, err := g.GetAll(datastore.NewQuery("Migration").Filter("number=", 123), slice); err != nil && (IgnoreFieldMismatch || !errFieldMismatch(err)) {
-=======
-		migBs := []*MigrationB{}
-		if _, err := g.GetAll(datastore.NewQuery("Migration").Ancestor(migA.Parent).Filter("number=", migA.Number), &migBs); err != nil && (IgnoreFieldMismatch || !errFieldMismatch(err)) {
->>>>>>> 0cd9745d
+		if _, err := g.GetAll(datastore.NewQuery("Migration").Ancestor(src.parent()).Filter("number=", src.number()), slice); err != nil && (IgnoreFieldMismatch || !errFieldMismatch(err)) {
 			t.Errorf("%v > Unexpected error on GetAll: %v", debugInfo, err)
 			return
 		} else if sliceVal.Len() != 1 {
 			t.Errorf("%v > Unexpected query result, expected %v entities, got %v", debugInfo, 1, sliceVal.Len())
 			return
 		}
-		dst = sliceVal.Index(0)
-		break
+		return sliceVal.Index(0).Interface().(MigrationEntity)
 	case migrationMethodGetAllMulti:
 		// Get both Migration entities
-<<<<<<< HEAD
-		if _, err := g.GetAll(datastore.NewQuery("Migration").Order("number"), slice); err != nil && (IgnoreFieldMismatch || !errFieldMismatch(err)) {
-=======
-		migBs := []*MigrationB{}
-		if _, err := g.GetAll(datastore.NewQuery("Migration").Ancestor(migA.Parent).Order("number"), &migBs); err != nil && (IgnoreFieldMismatch || !errFieldMismatch(err)) {
->>>>>>> 0cd9745d
+		if _, err := g.GetAll(datastore.NewQuery("Migration").Ancestor(src.parent()).Order("number"), slice); err != nil && (IgnoreFieldMismatch || !errFieldMismatch(err)) {
 			t.Errorf("%v > Unexpected error on GetAll: %v", debugInfo, err)
 			return
 		} else if sliceVal.Len() != 2 {
 			t.Errorf("%v > Unexpected query result, expected %v entities, got %v", debugInfo, 2, sliceVal.Len())
 			return
 		}
-		dst = sliceVal.Index(0)
-		break
+		return sliceVal.Index(0).Interface().(MigrationEntity)
 	case migrationMethodNext:
-<<<<<<< HEAD
-		it := g.Run(datastore.NewQuery("Migration").Filter("number=", 123))
+		it := g.Run(datastore.NewQuery("Migration").Ancestor(src.parent()).Filter("number=", src.number()))
 		if _, err := it.Next(dst); err != nil && (IgnoreFieldMismatch || !errFieldMismatch(err)) {
-=======
-		it := g.Run(datastore.NewQuery("Migration").Ancestor(migA.Parent).Filter("number=", migA.Number))
-		if _, err := it.Next(migB); err != nil && (IgnoreFieldMismatch || !errFieldMismatch(err)) {
->>>>>>> 0cd9745d
 			t.Errorf("%v > Unexpected error on Next: %v", debugInfo, err)
 			return
 		}
@@ -1078,11 +1075,12 @@
 		if _, err := it.Next(dst); err != datastore.Done {
 			t.Errorf("Next: expected iterator to end with the error datastore.Done, got %v", err)
 		}
-		break
-	}
-}
-
-func checkMigrationResult(t *testing.T, g *Goon, src interface{}, dst interface{}, debugInfo string) {
+		return dst
+	}
+	return nil
+}
+
+func checkMigrationResult(t *testing.T, g *Goon, src, fetched interface{}, debugInfo string) {
 	var migA *MigrationA
 	switch v := src.(type) {
 	case *MigrationA:
@@ -1091,7 +1089,7 @@
 		migA = (*MigrationA)(v)
 	}
 	var migB *MigrationB
-	switch v := dst.(type) {
+	switch v := fetched.(type) {
 	case *MigrationB:
 		migB = v
 	case *MigrationPlsB:
